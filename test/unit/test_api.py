--- conflicted
+++ resolved
@@ -73,23 +73,12 @@
         self.pgcapi.clean()
         
     def setUp(self):
-<<<<<<< HEAD
-        config = load_test_config()
-
-        self.rapi = RepoApi(config)
-        self.papi = PackageApi(config)
-        self.capi = ConsumerApi(config)
-        self.pgapi = PackageGroupApi(config)
-        self.pgcapi = PackageGroupCategoryApi(config)
-=======
         self.config = TestConfig()
         self.rapi = RepoApi(self.config)
         self.papi = PackageApi(self.config)
         self.capi = ConsumerApi(self.config)
-        self.pvapi = PackageVersionApi(self.config)
         self.pgapi = PackageGroupApi(self.config)
         self.pgcapi = PackageGroupCategoryApi(self.config)
->>>>>>> 88a97453
         self.clean()
         
     def tearDown(self):
@@ -373,19 +362,9 @@
         self.rapi.sync(repo['id'])
         
         # Check that local storage has dir and rpms
-<<<<<<< HEAD
-        
-        localpath = self.rapi.localStoragePath + '/' + repo.id
-        print 'Local path: %s' % localpath
-        dirList = os.listdir(localpath)
-        assert(len(dirList) > 0)
-        found = self.rapi.repository(repo.id)
-        print "found = ", found
-=======
         dirList = os.listdir(self.config.get('paths', 'local_storage') + '/' + repo['id'])
         assert(len(dirList) > 0)
         found = self.rapi.repository(repo['id'])
->>>>>>> 88a97453
         packages = found['packages']
         print "packages = ", packages
         assert(packages != None)
