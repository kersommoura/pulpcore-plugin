--- conflicted
+++ resolved
@@ -20,21 +20,6 @@
 
     Currently supported configuration values are:
 
-<<<<<<< HEAD
-     * protocol: network protocol to use (http, https) - **DEPRECATED**
-     * max_concurrent: maximum number of downloads to run concurrently
-     * basic_auth_username: http basic auth username (basic_auth_password must also be provided)
-     * basic_auth_password: http basic auth password (basic_auth_username must also be provided)
-     * ssl_ca_cert: certificate authority cert for secure connections (https protocol only)
-     * ssl_ca_cert_path: path to a ssl ca cert (incompatible with ssl_ca_cert)
-     * ssl_client_cert: client certificate for secure connections (https protocol only)
-     * ssl_client_cert_path: path to a ssl client cert (incompatible with ssl_client_cert)
-     * ssl_client_key: client private key for secure connections (https protocol only)
-     * ssl_client_key_path: path to a ssl client key (incompatible with ssl_client_key)
-     * ssl_verify_host: integer telling the downloader what level of verification to use, 0 means no verification
-     * ssl_verify_peer: integer telling the downloader what level of verification to use, 0 means no verification
-=======
-     * protocol:             network protocol to use (http, https)
      * max_concurrent:       maximum number of downloads to run concurrently
      * basic_auth_username:  http basic auth username (basic_auth_password must also be
                              provided)
@@ -60,13 +45,10 @@
                              an integer value.
      * proxy_username        The username to use when authenticating with the proxy server
      * proxy_password        The password to use when authenticating with the proxy server
->>>>>>> 649ebfa9
     """
 
     def __init__(self, **kwargs):
         """
-        :param protocol: network protocol to use
-        :type  protocol: str
         :param kwargs:   keyword arguments representing the downloader's configuration.
                          See the DownloaderConfig's docblock for a list of supported
                          options.
