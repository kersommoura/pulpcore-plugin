<<<<<<< HEAD
from types import SimpleNamespace
=======
# -*- coding: utf-8 -*-
import os.path
>>>>>>> ea653d5d


#: All valid task states.
TASK_STATES = SimpleNamespace(
    WAITING='waiting',
    SKIPPED='skipped',
    RUNNING='running',
    COMPLETED='completed',
    FAILED='failed',
    CANCELED='canceled'
)

#: Tasks in a final state have finished their work.
TASK_FINAL_STATES = (TASK_STATES.SKIPPED, TASK_STATES.COMPLETED, TASK_STATES.FAILED,
                     TASK_STATES.CANCELED)

<<<<<<< HEAD
#: Tasks in an incomplete state have not finished their work yet.
TASK_INCOMPLETE_STATES = (TASK_STATES.WAITING, TASK_STATES.RUNNING)
=======
# Maximum number of units that should be displayed at one time by the command line
DISPLAY_UNITS_DEFAULT_MAXIMUM = 100

# call states ------------------------------------------------------------------

CALL_WAITING_STATE = 'waiting'
CALL_SKIPPED_STATE = 'skipped'
CALL_ACCEPTED_STATE = 'accepted'
CALL_RUNNING_STATE = 'running'
CALL_SUSPENDED_STATE = 'suspended'
CALL_FINISHED_STATE = 'finished'
CALL_ERROR_STATE = 'error'
CALL_CANCELED_STATE = 'canceled'

CALL_INCOMPLETE_STATES = (CALL_WAITING_STATE, CALL_ACCEPTED_STATE, CALL_RUNNING_STATE,
                          CALL_SUSPENDED_STATE)
CALL_COMPLETE_STATES = (CALL_SKIPPED_STATE, CALL_FINISHED_STATE, CALL_ERROR_STATE,
                        CALL_CANCELED_STATE)
CALL_STATES = (CALL_WAITING_STATE, CALL_SKIPPED_STATE, CALL_ACCEPTED_STATE, CALL_RUNNING_STATE,
               CALL_SUSPENDED_STATE, CALL_FINISHED_STATE, CALL_ERROR_STATE, CALL_CANCELED_STATE)

# this constant is used to determine which content source is the primary
# source, vs an alternate source.  Note that this field will go away in Pulp
# 3.0 as part of https://bugzilla.redhat.com/show_bug.cgi?id=1160410

PRIMARY_ID = '___/primary/___'

# this is used by both platform and plugins to find the default CA path
DEFAULT_CA_PATH_LIST = [
    '/etc/pki/tls/certs/ca-bundle.crt',    # Fedora/RHEL
    '/etc/ssl/certs/ca-certificates.crt',  # Debian/Ubuntu/Gentoo etc.
    '/etc/ssl/ca-bundle.pem',              # OpenSUSE
    '/etc/pki/tls/cacert.pem',             # OpenELEC
]
# set DEFAULT_CA_PATH based on DEFAULT_CA_PATH_LIST for backward compatibility with plugins
for path in DEFAULT_CA_PATH_LIST:
    if os.path.exists(path):
        DEFAULT_CA_PATH = path
        break
else:
    DEFAULT_CA_PATH = None

# Scheduler worker name
SCHEDULER_WORKER_NAME = 'scheduler'

# Resource manager worker name
RESOURCE_MANAGER_WORKER_NAME = 'resource_manager'

# The amount of time (in seconds) between process wakeups to "heartbeat" and perform
# their tasks.
PULP_PROCESS_HEARTBEAT_INTERVAL = 5

# The amount of time (in seconds) after which a Celery process is considered missing.
PULP_PROCESS_TIMEOUT_INTERVAL = 25
>>>>>>> ea653d5d

# The amount of time the migration script will wait to confirm that no processes are running.
# This is the 90s CELERY_TICK_DEFAULT_WAIT_TIME used in Pulp version < 2.12 and a 2s buffer.
# This ensures that the process check feature works correctly even in cases where a user
# forgot to restart pulp_celerybeat while upgrading from Pulp 2.11 or earlier.
MIGRATION_WAIT_TIME = 92<|MERGE_RESOLUTION|>--- conflicted
+++ resolved
@@ -1,10 +1,4 @@
-<<<<<<< HEAD
 from types import SimpleNamespace
-=======
-# -*- coding: utf-8 -*-
-import os.path
->>>>>>> ea653d5d
-
 
 #: All valid task states.
 TASK_STATES = SimpleNamespace(
@@ -20,65 +14,9 @@
 TASK_FINAL_STATES = (TASK_STATES.SKIPPED, TASK_STATES.COMPLETED, TASK_STATES.FAILED,
                      TASK_STATES.CANCELED)
 
-<<<<<<< HEAD
 #: Tasks in an incomplete state have not finished their work yet.
 TASK_INCOMPLETE_STATES = (TASK_STATES.WAITING, TASK_STATES.RUNNING)
-=======
-# Maximum number of units that should be displayed at one time by the command line
-DISPLAY_UNITS_DEFAULT_MAXIMUM = 100
 
-# call states ------------------------------------------------------------------
-
-CALL_WAITING_STATE = 'waiting'
-CALL_SKIPPED_STATE = 'skipped'
-CALL_ACCEPTED_STATE = 'accepted'
-CALL_RUNNING_STATE = 'running'
-CALL_SUSPENDED_STATE = 'suspended'
-CALL_FINISHED_STATE = 'finished'
-CALL_ERROR_STATE = 'error'
-CALL_CANCELED_STATE = 'canceled'
-
-CALL_INCOMPLETE_STATES = (CALL_WAITING_STATE, CALL_ACCEPTED_STATE, CALL_RUNNING_STATE,
-                          CALL_SUSPENDED_STATE)
-CALL_COMPLETE_STATES = (CALL_SKIPPED_STATE, CALL_FINISHED_STATE, CALL_ERROR_STATE,
-                        CALL_CANCELED_STATE)
-CALL_STATES = (CALL_WAITING_STATE, CALL_SKIPPED_STATE, CALL_ACCEPTED_STATE, CALL_RUNNING_STATE,
-               CALL_SUSPENDED_STATE, CALL_FINISHED_STATE, CALL_ERROR_STATE, CALL_CANCELED_STATE)
-
-# this constant is used to determine which content source is the primary
-# source, vs an alternate source.  Note that this field will go away in Pulp
-# 3.0 as part of https://bugzilla.redhat.com/show_bug.cgi?id=1160410
-
-PRIMARY_ID = '___/primary/___'
-
-# this is used by both platform and plugins to find the default CA path
-DEFAULT_CA_PATH_LIST = [
-    '/etc/pki/tls/certs/ca-bundle.crt',    # Fedora/RHEL
-    '/etc/ssl/certs/ca-certificates.crt',  # Debian/Ubuntu/Gentoo etc.
-    '/etc/ssl/ca-bundle.pem',              # OpenSUSE
-    '/etc/pki/tls/cacert.pem',             # OpenELEC
-]
-# set DEFAULT_CA_PATH based on DEFAULT_CA_PATH_LIST for backward compatibility with plugins
-for path in DEFAULT_CA_PATH_LIST:
-    if os.path.exists(path):
-        DEFAULT_CA_PATH = path
-        break
-else:
-    DEFAULT_CA_PATH = None
-
-# Scheduler worker name
-SCHEDULER_WORKER_NAME = 'scheduler'
-
-# Resource manager worker name
-RESOURCE_MANAGER_WORKER_NAME = 'resource_manager'
-
-# The amount of time (in seconds) between process wakeups to "heartbeat" and perform
-# their tasks.
-PULP_PROCESS_HEARTBEAT_INTERVAL = 5
-
-# The amount of time (in seconds) after which a Celery process is considered missing.
-PULP_PROCESS_TIMEOUT_INTERVAL = 25
->>>>>>> ea653d5d
 
 # The amount of time the migration script will wait to confirm that no processes are running.
 # This is the 90s CELERY_TICK_DEFAULT_WAIT_TIME used in Pulp version < 2.12 and a 2s buffer.
