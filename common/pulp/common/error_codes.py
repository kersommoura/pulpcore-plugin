from collections import namedtuple
from gettext import gettext as _


Error = namedtuple('Error', ['code', 'message', 'required_fields'])
"""
The error named tuple has 4 components:
code: The 7 character uniquely identifying code for this error, 3 A-Z identifying the module
      followed by 4 numeric characters for the msg id.  All general pulp server errors start
      with PLP
message: The message that will be printed for this error
required_files: A list of required fields for printing the message
"""

# The PLP0000 error is to wrap non-pulp exceptions
PLP0000 = Error("PLP0000",
                "%(message)s", ['message'])
PLP0001 = Error("PLP0001",
                _("A general pulp exception occurred"), [])
PLP0002 = Error("PLP0002",
                _("Errors occurred updating bindings on consumers for repo %(repo_id)s and "
                "distributor %(distributor_id)s"), ['repo_id', 'distributor_id'])
PLP0003 = Error("PLP0003",
                _("Errors occurred removing bindings on consumers while deleting a distributor for "
                  "repo %(repo_id)s and distributor %(distributor_id)s"),
                ['repo_id', 'distributor_id'])
PLP0004 = Error("PLP0004",
                _("Errors occurred creating bindings for the repository group %(group_id)s.  "
                  "Binding creation was attempted for the repository %(repo_id)s and "
                  "distributor %(distributor_id)s"),
                ['repo_id', 'distributor_id', 'group_id'])

PLP0005 = Error("PLP0005",
                _("Errors occurred deleting bindings for the repository group %(group_id)s.  "
                  "Binding deletion was attempted for the repository %(repo_id)s and "
                  "distributor %(distributor_id)s"),
                ['repo_id', 'distributor_id', 'group_id'])
PLP0006 = Error("PLP0006", _("Errors occurred while updating the distributor configuration for "
                             "repository %(repo_id)s"),
                ['repo_id'])
PLP0007 = Error("PLP0007",
                _("Error occurred while cascading delete of repository %(repo_id)s to distributor "
                  "bindings associated with it."),
                ['repo_id'])
PLP0008 = Error("PLP0008",
                _("Error raising error %(code).  "
                  "The field [%(field)s] was not included in the error_data."),
                ['code', 'field'])
PLP0009 = Error("PLP0009", _("Missing resource(s): %(resources)s"), ['resources'])
PLP0010 = Error("PLP0010", _("Conflicting operation reasons: %(r)s"), ['reasons'])
PLP0011 = Error("PLP0011", _("Operation timed out after: %(timeout)s"), ['timeout'])
PLP0012 = Error("PLP0012", _("Operation postponed"), [])
PLP0014 = Error("PLP0014", _('Operation not implemented: %(operation_name)s'), ['operation_name'])
PLP0015 = Error("PLP0015", _('Invalid properties: %(properties)s'), ['properties'])
PLP0016 = Error("PLP0016", _('Missing values for: %(properties)s'), ['properties'])
PLP0017 = Error("PLP0017", _('Unsupported properties: %(properties)s'), ['properties'])
PLP0018 = Error("PLP0018", _('Duplicate resource: %(resource_id)s'), ['resource_id'])
PLP0019 = Error("PLP0019", _('Pulp only accepts input encoded in UTF-8: %(value)s'), ['value'])
PLP0020 = Error("PLP0020",
                _("Errors occurred installing content for the consumer group %(group_id)s."),
                ['group_id'])
PLP0021 = Error("PLP0021",
                _("Errors occurred updating content for the consumer group %(group_id)s."),
                ['group_id'])
PLP0022 = Error("PLP0022",
                _("Errors occurred uninstalling content for the consumer group %(group_id)s."),
                ['group_id'])
PLP0023 = Error("PLP0023", _("Task is already in a complete state: %(task_id)s"), ['task_id'])
PLP0024 = Error("PLP0024",
<<<<<<< HEAD
                _("There are no Celery workers in the system for reserved task work. "
                  "Please ensure that both the pulp_workers and pulp_celerybeat services are "
                  "running."),
=======
                _("There are no Celery workers found in the system for reserved task work. "
                  "Please ensure that there is at least one Celery worker running, and that the "
                  "celerybeat service is also running."),
>>>>>>> a340ef2b
                [])

# Create a section for general validation errors (PLP1000 - PLP2999)
# Validation problems should be reported with a general PLP1000 error with a more specific
# error message nested inside of it.
PLP1000 = Error("PLP1000", _("A validation error occurred."), [])
PLP1001 = Error("PLP1001", _("The consumer %(consumer_id)s does not exist."), ['consumer_id'])
PLP1002 = Error("PLP1002", _("The field %(field) must have a value specified."), ['field'])
PLP1003 = Error("PLP1003", _("The value specified for the field %(field) must be made up of letters"
                             ", numbers, underscores, or hyphens with no spaces."), ['field'])
PLP1004 = Error("PLP1004", _("An object of type %(type) already exists in the database with an id of %(object_id)"), ['type', 'object_id'])
PLP1005 = Error("PLP1005", _("The checksum type %(checksum_type)s is unknown."), ['checksum_type'])
PLP1006 = Error("PLP1006", _("The value specified for the field %(field) may not start with %(value)s."), ['field', 'value'])
PLP1007 = Error("PLP1007", _("The relative path specified must not point outside of the parent directory:  %(path"), ['path'])<|MERGE_RESOLUTION|>--- conflicted
+++ resolved
@@ -67,15 +67,9 @@
                 ['group_id'])
 PLP0023 = Error("PLP0023", _("Task is already in a complete state: %(task_id)s"), ['task_id'])
 PLP0024 = Error("PLP0024",
-<<<<<<< HEAD
-                _("There are no Celery workers in the system for reserved task work. "
-                  "Please ensure that both the pulp_workers and pulp_celerybeat services are "
-                  "running."),
-=======
                 _("There are no Celery workers found in the system for reserved task work. "
                   "Please ensure that there is at least one Celery worker running, and that the "
                   "celerybeat service is also running."),
->>>>>>> a340ef2b
                 [])
 
 # Create a section for general validation errors (PLP1000 - PLP2999)
