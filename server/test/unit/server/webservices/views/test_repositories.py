from operator import itemgetter
import json
import unittest

from django import http
import mock

from base import (
    assert_auth_CREATE, assert_auth_DELETE, assert_auth_EXECUTE, assert_auth_READ,
    assert_auth_UPDATE
)
from pulp.common import constants, error_codes
from pulp.server import exceptions as pulp_exceptions
from pulp.server.controllers import repository as repo_controller
from pulp.server.db import model
from pulp.server.managers.repo import distributor
from pulp.server.webservices.views import repositories, util, search
from pulp.server.webservices.views.repositories import(
    ContentApplicabilityRegenerationView, HistoryView, RepoAssociate, RepoDistributorResourceView,
    RepoDistributorsView, RepoDistributorsSearchView, RepoImportUpload, RepoImporterResourceView,
    RepoImportersView, RepoPublish, RepoPublishHistory, RepoPublishScheduleResourceView,
    RepoPublishSchedulesView, RepoResourceView, RepoSearch, RepoSync, RepoSyncHistory,
    RepoSyncScheduleResourceView, RepoSyncSchedulesView, RepoUnassociate, RepoUnitSearch, ReposView
)


class TestMergeRelatedObjects(unittest.TestCase):
    """
    Tests for merge related objects
    """

    def test__merge_related_objects(self):
        """
        Test that objects are included in the appropriate repositories.
        """

        mock_repos = [{'id': 'mock1'}, {'id': 'mock2'}]
        mock_importers = [{'repo_id': 'mock1', 'id': 'mock_importer1'},
                          {'repo_id': 'mock1', 'id': 'mock_importer2'},
                          {'repo_id': 'mock2', 'id': 'mock_importer2'}]

        mock_importer_manager = mock.MagicMock()
        mock_importer_manager.find_by_repo_list.return_value = mock_importers
        repositories._merge_related_objects('importers', mock_importer_manager, mock_repos)

        self.assertTrue(len(mock_repos) == 2)
        self.assertEqual(map(itemgetter('id'), mock_repos), ['mock1', 'mock2'])
        mock1_expected_importers = [{'repo_id': 'mock1', 'id': 'mock_importer1',
                                     '_href': '/v2/repositories/mock1/importers/mock_importer1/'},
                                    {'repo_id': 'mock1', 'id': 'mock_importer2',
                                     '_href': '/v2/repositories/mock1/importers/mock_importer2/'}]
        mock2_expected_importers = [{'repo_id': 'mock2', 'id': 'mock_importer2',
                                     '_href': '/v2/repositories/mock2/importers/mock_importer2/'}]
        mock1_importers = mock_repos[map(itemgetter('id'), mock_repos).index('mock1')]['importers']
        mock2_importers = mock_repos[map(itemgetter('id'), mock_repos).index('mock2')]['importers']
        self.assertEqual(mock1_importers, mock1_expected_importers)
        self.assertEqual(mock2_importers, mock2_expected_importers)

    def test__merge_related_objects_distributors(self):
        """
        Test that objects are included in the appropriate for distributors
        """

        m_repos = [{'id': 'mock1'}, {'id': 'mock2'}]
        mock_distributors = [{'repo_id': 'mock1', 'id': 'mock_distributor1'},
                             {'repo_id': 'mock1', 'id': 'mock_distributor2'},
                             {'repo_id': 'mock2', 'id': 'mock_distributor2'}]

        mock_distributor_manager = mock.MagicMock()
        mock_distributor_manager.find_by_repo_list.return_value = mock_distributors
        repositories._merge_related_objects('distributors', mock_distributor_manager, m_repos)

        self.assertTrue(len(m_repos) == 2)
        self.assertEqual(map(itemgetter('id'), m_repos), ['mock1', 'mock2'])
        mock1_expected_distributors = [{'repo_id': 'mock1', 'id': 'mock_distributor1'},
                                       {'repo_id': 'mock1', 'id': 'mock_distributor2'}]
        mock2_expected_distributors = [{'repo_id': 'mock2', 'id': 'mock_distributor2'}]
        mock1_distributors = m_repos[map(itemgetter('id'), m_repos).index('mock1')]['distributors']
        mock2_distributors = m_repos[map(itemgetter('id'), m_repos).index('mock2')]['distributors']
        self.assertEqual(mock1_distributors, mock1_expected_distributors)
        self.assertEqual(mock2_distributors, mock2_expected_distributors)

    def test__merge_related_objects_no_objects(self):
        """
        Test that merge happens correctly when there are no objects to merge.
        """

        mock_repos = [{'id': 'mock1'}, {'id': 'mock2'}]

        mock_importer_manager = mock.MagicMock()
        mock_importer_manager.find_by_repo_list.return_value = []
        repositories._merge_related_objects('importers', mock_importer_manager, mock_repos)

        self.assertTrue(len(mock_repos) == 2)
        self.assertEqual(map(itemgetter('id'), mock_repos), ['mock1', 'mock2'])
        mock1_importers = mock_repos[map(itemgetter('id'), mock_repos).index('mock1')]['importers']
        mock2_importers = mock_repos[map(itemgetter('id'), mock_repos).index('mock2')]['importers']
        self.assertEqual(mock1_importers, [])
        self.assertEqual(mock2_importers, [])


<<<<<<< HEAD
=======
class TestConvertRepoDatesToStrings(unittest.TestCase):
    """
    Tests the standardization of dates in repo fields.
    """

    def test_last_unit_added_and_removed(self):
        """
        Test that last_unit_added and last_unit_removed fields contain properly formatted dates.
        """

        dt = datetime.datetime.utcnow()
        repo = {'id': 'dummy-1', 'display_name': 'dummy',
                'last_unit_added': dt,
                'last_unit_removed': dt}
        string_date = dateutils.format_iso8601_datetime(
            dateutils.to_utc_datetime(dt, no_tz_equals_local_tz=False))
        repositories._convert_repo_dates_to_strings(repo)
        self.assertEquals(repo['last_unit_added'], string_date)
        self.assertEquals(repo['last_unit_removed'], string_date)

    @mock.patch('pulp.server.webservices.views.repositories.dateutils.to_utc_datetime')
    @mock.patch('pulp.server.webservices.views.repositories.dateutils.format_iso8601_datetime')
    def test_no_last_added_or_removed(self, mock_to_utc, mock_8601):
        """
        When last_unit_added or last_unit_removed do not exist, they should be ignored.
        """

        repo = {'id': 'dummy-1', 'display_name': 'dummy',
                'last_unit_added': None,
                'last_unit_removed': None}
        repositories._convert_repo_dates_to_strings(repo)
        self.assertEquals(repo['last_unit_added'], None)
        self.assertEquals(repo['last_unit_removed'], None)
        self.assertFalse(mock_to_utc.called)
        self.assertFalse(mock_8601.called)


class TestValidateRepoImporterExistance(unittest.TestCase):
    """
    Tests validation of provided repo id and importer id.
    """

    @mock.patch('pulp.server.webservices.views.repositories.manager_factory')
    def test__get_valid_importer(self, mock_factory):
        """
        Test validation repo importer.
        """

        mock_q_manager = mock_factory.repo_query_manager.return_value
        mock_q_manager.find_by_id.return_value = {'mock_repo': 'some_repo'}
        mock_imp_manager = mock_factory.repo_importer_manager.return_value
        mock_imp_manager.get_importer.return_value = {'id': 'some_importer'}

        importer = repositories._get_valid_importer('some_repo', 'some_importer')
        self.assertEquals(importer, {'id': 'some_importer'})
        mock_q_manager.find_by_id.assert_called_once_with('some_repo')
        mock_imp_manager.get_importer.assert_called_once_with('some_repo')

    @mock.patch('pulp.server.webservices.views.repositories.manager_factory')
    def test__get_valid_importer_invalid_repo(self, mock_factory):
        """
        Test validation when provided repo is invalid.
        """

        mock_q_manager = mock_factory.repo_query_manager.return_value
        mock_q_manager.find_by_id.return_value = None

        try:
            repositories._get_valid_importer('invalid_repo', 'some_importer')
        except pulp_exceptions.MissingResource, response:
            pass
        else:
            raise AssertionError("MissingResource should be raised if importer does not exist")

        self.assertEqual(response.http_status_code, 404)
        self.assertTrue(response.error_code is error_codes.PLP0009)
        mock_q_manager.find_by_id.assert_called_once_with('invalid_repo')

    @mock.patch('pulp.server.webservices.views.repositories.manager_factory')
    def test__get_valid_importer_no_importer(self, mock_factory):
        """
        Test validation when provided importer is invalid.
        And repo has no importers in general.
        """

        mock_q_manager = mock_factory.repo_query_manager.return_value
        mock_q_manager.find_by_id.return_value = {'mock_repo': 'some_repo'}
        mock_imp_manager = mock_factory.repo_importer_manager.return_value
        mock_imp_manager.get_importer.side_effect = pulp_exceptions.MissingResource

        try:
            repositories._get_valid_importer('some_repo', 'invalid_importer')
        except pulp_exceptions.MissingResource, response:
            pass
        else:
            raise AssertionError("MissingResource should be raised if importer does not exist")

        self.assertEqual(response.http_status_code, 404)
        self.assertTrue(response.error_code is error_codes.PLP0009)
        mock_q_manager.find_by_id.assert_called_once_with('some_repo')
        mock_imp_manager.get_importer.assert_called_once_with('some_repo')

    @mock.patch('pulp.server.webservices.views.repositories.manager_factory')
    def test__get_valid_importer_invalid_importer(self, mock_factory):
        """
        Test validation when provided importer is invalid, i.e. it is different
        from valid one.
        """

        mock_q_manager = mock_factory.repo_query_manager.return_value
        mock_q_manager.find_by_id.return_value = {'mock_repo': 'some_repo'}
        mock_imp_manager = mock_factory.repo_importer_manager.return_value
        mock_imp_manager.get_importer.return_value = {'id': 'some_importer'}

        try:
            repositories._get_valid_importer('some_repo', 'different_importer')
        except pulp_exceptions.MissingResource, response:
            pass
        else:
            raise AssertionError("MissingResource should be raised if importer does not exist")

        self.assertEqual(response.http_status_code, 404)
        self.assertTrue(response.error_code is error_codes.PLP0009)
        mock_q_manager.find_by_id.assert_called_once_with('some_repo')
        mock_imp_manager.get_importer.assert_called_once_with('some_repo')


>>>>>>> 7a6fd8b1
class TestReposView(unittest.TestCase):
    """
    Tests for ReposView.
    """

    @mock.patch(
        'pulp.server.webservices.views.repositories.generate_json_response_with_pulp_encoder')
    @mock.patch('pulp.server.webservices.views.repositories._merge_related_objects')
    @mock.patch('pulp.server.webservices.views.repositories.serializers.Repository')
    def test__process_repos_minimal(self, mock_serialize, mock_merge, mock_resp):
        """
        Test _process_repos without optional args, assert that processing was called for each repo.
        """
        doc_1 = mock.MagicMock()
        doc_2 = mock.MagicMock()
        mock_repos = [doc_1, doc_2]

        repositories._process_repos(mock_repos, False, False, False)
        self.assertEqual(mock_merge.call_count, 0)

    @mock.patch('pulp.server.webservices.views.repositories.manager_factory')
    @mock.patch('pulp.server.webservices.views.repositories._merge_related_objects')
    @mock.patch('pulp.server.webservices.views.repositories.serializers.Repository')
    def test__process_repos_with_details(self, mock_serial, mock_merge, mock_factory):
        """
        Test _process_repos with details='true', assert that processing was called for each repo.
        """
        doc_1 = mock.MagicMock()
        doc_2 = mock.MagicMock()
        mock_repos = [doc_1, doc_2]

        repositories._process_repos(mock_repos, True, False, False)
        mock_merge.assert_has_calls([
            mock.call('importers', mock_factory.repo_importer_manager(), mock_serial().data),
            mock.call('distributors', mock_factory.repo_distributor_manager(), mock_serial().data)
        ])

    @mock.patch('pulp.server.webservices.views.decorators._verify_auth',
                new=assert_auth_READ())
    @mock.patch(
        'pulp.server.webservices.views.repositories.generate_json_response_with_pulp_encoder')
    @mock.patch('pulp.server.webservices.views.repositories.serializers.Repository')
    @mock.patch('pulp.server.webservices.views.repositories._process_repos')
    @mock.patch('pulp.server.webservices.views.repositories.model')
    def test_get_repos_no_options(self, mock_model, mock_process, mock_serial, mock_resp):
        """
        Get repos without passing options.
        """

        mock_repos = [{'mock_repo_1': 'somedata'}, {'mock_repo_2': 'moredata'}]
        mock_model.Repository.objects.return_value = mock_repos
        mock_request = mock.MagicMock()
        mock_request.GET = {}
        repos_view = ReposView()
        response = repos_view.get(mock_request)
        mock_process.assert_called_once_with(mock_model.Repository.objects(), False, False, False)
        mock_resp.assert_called_once_with(mock_process.return_value)
        self.assertTrue(response is mock_resp.return_value)

    @mock.patch('pulp.server.webservices.views.decorators._verify_auth',
                new=assert_auth_READ())
    @mock.patch(
        'pulp.server.webservices.views.repositories.generate_json_response_with_pulp_encoder')
    @mock.patch('pulp.server.webservices.views.repositories._process_repos')
    @mock.patch('pulp.server.webservices.views.repositories.model.Repository.objects')
    def test_get_repos_with_details(self, mock_repo_qs, mock_process, mock_resp):
        """
        Get repos with the details shortcut.
        """

        mock_repos = [{'mock_repo_1': 'somedata'}, {'mock_repo_2': 'moredata'}]
        mock_repo_qs.return_value = mock_repos
        mock_request = mock.MagicMock()
        mock_request.GET = http.QueryDict('details=True')
        repos_view = ReposView()
        repos_view.get(mock_request)
        mock_process.assert_called_once_with(mock_repos, True, False, False)

    @mock.patch('pulp.server.webservices.views.decorators._verify_auth',
                new=assert_auth_READ())
    @mock.patch(
        'pulp.server.webservices.views.repositories.generate_json_response_with_pulp_encoder')
    @mock.patch('pulp.server.webservices.views.repositories._process_repos')
    @mock.patch('pulp.server.webservices.views.repositories.model.Repository.objects')
    def test_get_repos_with_false(self, mock_repo_qs, mock_process, mock_resp):
        """
        Get repos with by passing an optional get parameter 'details=false'

        This test seem a little excessive, but this is in response to previous incorrect
        behavior. The string 'false' is actually truthy and was being used incorrectly.
        """

        mock_repos = [{'mock_repo_1': 'somedata'}, {'mock_repo_2': 'moredata'}]
        mock_repo_qs.return_value = mock_repos
        mock_request = mock.MagicMock()
        mock_request.GET = http.QueryDict('details=False')
        repos_view = ReposView()

        repos_view.get(mock_request)
        mock_process.assert_called_once_with(mock_repos, False, False, False)

    @mock.patch('pulp.server.webservices.views.decorators._verify_auth',
                new=assert_auth_READ())
    @mock.patch(
        'pulp.server.webservices.views.repositories.generate_json_response_with_pulp_encoder')
    @mock.patch('pulp.server.webservices.views.repositories._process_repos')
    @mock.patch('pulp.server.webservices.views.repositories.model.Repository.objects')
    def test_get_repos_with_lowercase_boolean(self, mock_repo_qs, mock_process, mock_resp):
        """
        Get repos with lowercase true as a get parameter.
        """

        mock_repos = [{'mock_repo_1': 'somedata'}, {'mock_repo_2': 'moredata'}]
        mock_repo_qs.return_value = mock_repos
        mock_request = mock.MagicMock()
        mock_request.GET = http.QueryDict('details=true')
        repos_view = ReposView()
        repos_view.get(mock_request)
        mock_process.assert_called_once_with(mock_repos, True, False, False)

    @mock.patch('pulp.server.webservices.views.decorators._verify_auth',
                new=assert_auth_READ())
    @mock.patch(
        'pulp.server.webservices.views.repositories.generate_json_response_with_pulp_encoder')
    @mock.patch('pulp.server.webservices.views.repositories._process_repos')
    @mock.patch('pulp.server.webservices.views.repositories.model.Repository.objects')
    def test_get_repos_with_invalid_boolean(self, mock_repo_qs, mock_process, mock_resp):
        """
        Get repos with invalid details get parameter, default to False
        """

        mock_repos = [{'mock_repo_1': 'somedata'}, {'mock_repo_2': 'moredata'}]
        mock_repo_qs.return_value = mock_repos
        mock_request = mock.MagicMock()
        mock_request.GET = {'details': 'yes'}
        repos_view = ReposView()

        repos_view.get(mock_request)
        mock_process.assert_called_once_with(mock_repos, False, False, False)

    @mock.patch('pulp.server.webservices.views.decorators._verify_auth',
                new=assert_auth_READ())
    @mock.patch(
        'pulp.server.webservices.views.repositories.generate_json_response_with_pulp_encoder')
    @mock.patch('pulp.server.webservices.views.repositories._process_repos')
    @mock.patch('pulp.server.webservices.views.repositories.model.Repository.objects')
    def test_get_repos_with_importers(self, mock_repo_qs, mock_process, mock_resp):
        """
        Get repos with importer information.
        """

        mock_repos = [{'mock_repo_1': 'somedata'}, {'mock_repo_2': 'moredata'}]
        mock_repo_qs.return_value = mock_repos
        mock_request = mock.MagicMock()
        mock_request.GET = http.QueryDict('importers=True')
        repos_view = ReposView()
        repos_view.get(mock_request)
        mock_process.assert_called_once_with(mock_repos, False, True, False)

    @mock.patch('pulp.server.webservices.views.decorators._verify_auth',
                new=assert_auth_READ())
    @mock.patch(
        'pulp.server.webservices.views.repositories.generate_json_response_with_pulp_encoder')
    @mock.patch('pulp.server.webservices.views.repositories._process_repos')
    @mock.patch('pulp.server.webservices.views.repositories.model.Repository.objects')
    def test_get_repos_with_distributors(self, mock_repo_qs, mock_process, mock_resp):
        """
        Get repos with distributor information.
        """

        mock_repos = [{'mock_repo_1': 'somedata'}, {'mock_repo_2': 'moredata'}]
        mock_repo_qs.return_value = mock_repos
        mock_request = mock.MagicMock()
        mock_request.GET = http.QueryDict('distributors=True')
        repos_view = ReposView()
        repos_view.get(mock_request)
        mock_process.assert_called_once_with(mock_repos, False, False, True)

    @mock.patch('pulp.server.webservices.views.decorators._verify_auth',
                new=assert_auth_CREATE())
    @mock.patch(
        'pulp.server.webservices.views.repositories.generate_json_response_with_pulp_encoder')
    @mock.patch('pulp.server.webservices.views.repositories.generate_redirect_response')
    @mock.patch('pulp.server.webservices.views.repositories.serializers.Repository')
    @mock.patch('pulp.server.webservices.views.repositories.repo_controller')
    def test_post_repos_only_id(self, mock_ctrl, mock_serial, mock_redir, mock_resp):
        """
        Create a repo using the minimal body.
        """

        mock_request = mock.MagicMock()
        mock_request.body = json.dumps({'id': 'mock_repo'})
        mock_serial().data = {'id': 'mock_repo', '_href': '/mock/path/'}

        repos_view = ReposView()
        response = repos_view.post(mock_request)

        expected_kwargs = {
            'display_name': 'mock_repo', 'description': None, 'notes': None,
            'importer_type_id': None, 'importer_repo_plugin_config': None, 'distributor_list': None
        }

        mock_ctrl.create_repo.assert_called_once_with('mock_repo', **expected_kwargs)
        mock_resp.assert_called_once_with(mock_serial().data)
        mock_redir.assert_called_once_with(mock_resp.return_value, '/mock/path/')
        self.assertTrue(response is mock_redir.return_value)

    @mock.patch('pulp.server.webservices.views.decorators._verify_auth',
                new=assert_auth_CREATE())
    @mock.patch(
        'pulp.server.webservices.views.repositories.generate_json_response_with_pulp_encoder')
    @mock.patch('pulp.server.webservices.views.repositories.generate_redirect_response')
    @mock.patch('pulp.server.webservices.views.repositories.serializers.Repository')
    @mock.patch('pulp.server.webservices.views.repositories.repo_controller')
    def test_post_repos_all_fields(self, mock_ctrl, mock_serial, mock_redir, mock_resp):
        """
        Create a repo using all allowed fields.
        """

        mock_request = mock.MagicMock()
        mock_request.body = json.dumps({
            'id': 'mock_repo', 'display_name': 'mock_display', 'description': 'mock_desciption',
            'notes': 'mock_notes', 'importer_type_id': 'mock_importer',
            'importer_config': 'mock_imp_conf', 'distributors': ['dist1']
        })
        expected_kwargs = {
            'display_name': 'mock_display', 'description': 'mock_desciption',
            'notes': 'mock_notes', 'importer_type_id': 'mock_importer',
            'importer_repo_plugin_config': 'mock_imp_conf', 'distributor_list': ['dist1']
        }
        mock_serial().data = {'mock': 'dict', '_href': '/mock/path/'}

        repos_view = ReposView()
        response = repos_view.post(mock_request)

        mock_ctrl.create_repo.assert_called_once_with('mock_repo', **expected_kwargs)
        mock_resp.assert_called_once_with(mock_serial().data)
        mock_redir.assert_called_once_with(mock_resp.return_value, '/mock/path/')
        self.assertTrue(response is mock_redir.return_value)


class TestRepoResourceView(unittest.TestCase):
    """
    Tests for RepoResoureceView.
    """

    @mock.patch('pulp.server.webservices.views.decorators._verify_auth',
                new=assert_auth_READ())
    @mock.patch('pulp.server.webservices.views.repositories.serializers.Repository')
    @mock.patch(
        'pulp.server.webservices.views.repositories.generate_json_response_with_pulp_encoder')
    @mock.patch('pulp.server.webservices.views.repositories.model')
    def test_get_existing_repo(self, mock_model, mock_resp, mock_serialize):
        """
        Retrieve an existing repository.
        """

        mock_repo = {'mock_repo': 'somedata'}
        mock_model.Repository.objects.get_repo_or_missing_resource.return_value = mock_repo
        mock_request = mock.MagicMock()
        mock_request.GET = {}

        repos_resource = RepoResourceView()
        response = repos_resource.get(mock_request, 'mock_repo')

        mock_serialize.assert_called_once_with(mock_repo)
        mock_resp.assert_called_once_with(mock_serialize().data)
        self.assertTrue(response is mock_resp.return_value)

    @mock.patch('pulp.server.webservices.views.decorators._verify_auth',
                new=assert_auth_READ())
    @mock.patch('pulp.server.webservices.views.repositories.model')
    def test_get_nonexisting_repo(self, mock_model):
        """
        Retrieve a nonexisting repository.
        """

        mock_request = mock.MagicMock()
        repos_resource = RepoResourceView()
        mock_model.Repository.objects.get_repo_or_missing_resource.side_effect = \
            pulp_exceptions.MissingResource(repo='mock_repo')
        try:
            repos_resource.get(mock_request, 'mock_repo')
        except pulp_exceptions.MissingResource, response:
            pass
        else:
            raise AssertionError("MissingResource should be raised for a nonexisting repository")

        self.assertEqual(response.http_status_code, 404)
        self.assertTrue(response.error_code is error_codes.PLP0009)
        self.assertEqual(response.error_data['resources'], {'repo': 'mock_repo'})

    @mock.patch('pulp.server.webservices.views.decorators._verify_auth',
                new=assert_auth_READ())
    @mock.patch(
        'pulp.server.webservices.views.repositories.generate_json_response_with_pulp_encoder')
    @mock.patch('pulp.server.webservices.views.repositories._merge_related_objects')
    @mock.patch('pulp.server.webservices.views.repositories.serializers.Repository')
    @mock.patch('pulp.server.webservices.views.repositories.model')
    @mock.patch('pulp.server.webservices.views.repositories.manager_factory')
    def test_get_existing_repo_with_details(self, mock_factory, mock_model, mock_serialize,
                                            mock_merge, mock_resp):
        """
        Retrieve an existing repository with details.
        """

        mock_repo = {'mock_repo': 'somedata'}
        mock_model.Repository.objects.get_repo_or_missing_resource.return_value = mock_repo
        mock_request = mock.MagicMock()
        mock_request.GET = {'details': 'true'}
        mock_merge.side_effect = lambda x, y, z: z

        repos_resource = RepoResourceView()
        response = repos_resource.get(mock_request, 'mock_repo')

        mock_serialize.assert_called_once_with(mock_repo)
        mock_resp.assert_called_once_with(mock_serialize().data)
        self.assertTrue(response is mock_resp.return_value)
        self.assertEqual(mock_merge.call_count, 2)
        mock_merge.assert_has_calls([
            mock.call('importers', mock_factory.repo_importer_manager(),
                      (mock_serialize().data,)),
            mock.call('distributors', mock_factory.repo_distributor_manager(),
                      (mock_serialize().data,)),
        ])

    @mock.patch('pulp.server.webservices.views.decorators._verify_auth',
                new=assert_auth_READ())
    @mock.patch(
        'pulp.server.webservices.views.repositories.generate_json_response_with_pulp_encoder')
    @mock.patch('pulp.server.webservices.views.repositories._merge_related_objects')
    @mock.patch('pulp.server.webservices.views.repositories.serializers.Repository')
    @mock.patch('pulp.server.webservices.views.repositories.model')
    def test_get_existing_repo_with_details_false(self, mock_model, mock_serialize, mock_merge,
                                                  mock_resp):
        """
        Retrieve an existing repository with details set to false.
        """

        mock_repo = {'mock_repo': 'somedata'}
        mock_model.Repository.objects.get_repo_or_missing_resource.return_value = mock_repo
        mock_request = mock.MagicMock()
        mock_request.GET = {'details': 'false'}
        mock_merge.side_effect = lambda x, y, z: z

        repos_resource = RepoResourceView()
        response = repos_resource.get(mock_request, 'mock_repo')

        mock_serialize.assert_called_once_with(mock_repo)
        mock_resp.assert_called_once_with(mock_serialize().data)
        self.assertTrue(response is mock_resp.return_value)
        self.assertEqual(mock_merge.call_count, 0)

    @mock.patch('pulp.server.webservices.views.decorators._verify_auth',
                new=assert_auth_READ())
    @mock.patch(
        'pulp.server.webservices.views.repositories.generate_json_response_with_pulp_encoder')
    @mock.patch('pulp.server.webservices.views.repositories._merge_related_objects')
    @mock.patch('pulp.server.webservices.views.repositories.model')
    @mock.patch('pulp.server.webservices.views.repositories.manager_factory')
    @mock.patch('pulp.server.webservices.views.repositories.serializers.Repository')
    def test_get_existing_repo_with_importers(self, mock_serial, mock_factory, mock_model,
                                              mock_merge, mock_resp):
        """
        Retrieve an existing repository with importers.
        """

        mock_repo = mock.MagicMock()
        mock_model.Repository.objects.get_repo_or_missing_resource.return_value = mock_repo
        mock_request = mock.MagicMock()
        mock_request.GET = {'importers': 'true'}
        mock_merge.side_effect = lambda x, y, z: z

        repos_resource = RepoResourceView()
        response = repos_resource.get(mock_request, 'mock_repo')

        mock_serial.assert_called_once_with(mock_repo)
        mock_resp.assert_called_once_with(mock_serial().data)
        self.assertTrue(response is mock_resp.return_value)
        mock_merge.assert_called_once_with('importers', mock_factory.repo_importer_manager(),
                                           (mock_serial().data,))

    @mock.patch('pulp.server.webservices.views.decorators._verify_auth',
                new=assert_auth_READ())
    @mock.patch(
        'pulp.server.webservices.views.repositories.generate_json_response_with_pulp_encoder')
    @mock.patch('pulp.server.webservices.views.repositories._merge_related_objects')
    @mock.patch('pulp.server.webservices.views.repositories.serializers.Repository')
    @mock.patch('pulp.server.webservices.views.repositories.manager_factory')
    @mock.patch('pulp.server.webservices.views.repositories.model')
    def test_get_existing_repo_with_distributors(self, mock_model, mock_factory, mock_serialize,
                                                 mock_merge, mock_resp):
        """
        Retrieve an existing repository with distributors.
        """

        mock_repo = {'mock_repo': 'somedata'}
        mock_model.Repository.objects.get_repo_or_missing_resource.return_value = mock_repo
        mock_request = mock.MagicMock()
        mock_request.GET = {'distributors': 'true'}
        mock_merge.side_effect = lambda x, y, z: z

        repos_resource = RepoResourceView()
        response = repos_resource.get(mock_request, 'mock_repo')

        mock_serialize.assert_called_once_with(mock_repo)
        mock_resp.assert_called_once_with(mock_serialize().data)
        self.assertTrue(response is mock_resp.return_value)
        mock_merge.assert_called_once_with('distributors', mock_factory.repo_distributor_manager(),
                                           (mock_serialize().data,))

    @mock.patch('pulp.server.webservices.views.decorators._verify_auth',
                new=assert_auth_DELETE())
    @mock.patch('pulp.server.webservices.views.repositories.repo_controller')
    @mock.patch('pulp.server.webservices.views.repositories.model')
    def test_delete_existing_repo(self, mock_model, mock_ctrl):
        """
        Dispatch a delete task to remove an existing repository.
        """

        mock_request = mock.MagicMock()
        repos_resource = RepoResourceView()
        try:
            repos_resource.delete(mock_request, 'mock_repo')
        except pulp_exceptions.OperationPostponed, response:
            pass
        else:
            raise AssertionError('OperationPostponed should be raised for asynchronous delete.')

        mock_model.Repository.objects.get_repo_or_missing_resource.assert_called_once_with(
            'mock_repo')
        mock_ctrl.queue_delete.assert_called_once_with('mock_repo')
        self.assertEqual(response.http_status_code, 202)

    @mock.patch('pulp.server.webservices.views.decorators._verify_auth',
                new=assert_auth_UPDATE())
    @mock.patch(
        'pulp.server.webservices.views.repositories.generate_json_response_with_pulp_encoder')
    @mock.patch('pulp.server.webservices.views.repositories.serializers.Repository')
    @mock.patch('pulp.server.webservices.views.repositories.repo_controller')
    @mock.patch('pulp.server.webservices.views.repositories.model')
    def test_put_existing_repo_no_delta(self, mock_model, mock_ctrl, mock_serialize, mock_resp):
        """
        Test update without any data.
        """
        mock_updated_repo = mock.MagicMock()
        mock_report = {'result': mock_updated_repo}
        mock_task_result = mock_ctrl.update_repo_and_plugins.return_value
        mock_task_result.spawned_tasks = False
        mock_task_result.serialize.return_value = mock_report
        mock_repo_obj = mock_model.Repository.objects.get_repo_or_missing_resource.return_value
        mock_request = mock.MagicMock()
        mock_request.body = json.dumps({})

        repos_resource = RepoResourceView()
        response = repos_resource.put(mock_request, 'mock_repo')

        mock_ctrl.update_repo_and_plugins.assert_called_once_with(mock_repo_obj, None, None, None)
        mock_serialize.assert_called_once_with(mock_updated_repo)
        mock_resp.assert_called_once_with({'result': mock_serialize().data})
        self.assertTrue(response is mock_resp.return_value)

    @mock.patch('pulp.server.webservices.views.decorators._verify_auth',
                new=assert_auth_UPDATE())
    @mock.patch(
        'pulp.server.webservices.views.repositories.generate_json_response_with_pulp_encoder')
    @mock.patch('pulp.server.webservices.views.repositories.serializers.Repository')
    @mock.patch('pulp.server.webservices.views.repositories.repo_controller')
    @mock.patch('pulp.server.webservices.views.repositories.model')
    def test_put_existing_repo_with_delta(self, mock_model, mock_ctrl, mock_serialize, mock_resp):
        """
        Test update with delta data.
        """

        mock_repo = mock.MagicMock()
        mock_task_result = mock_ctrl.update_repo_and_plugins.return_value
        mock_task_result.spawned_tasks = False
        mock_task_result.serialize.return_value = {'result': mock_repo}

        mock_request = mock.MagicMock()
        mock_data = {'delta': {'description': 'test'}}
        mock_request.body = json.dumps(mock_data)

        repos_resource = RepoResourceView()
        response = repos_resource.put(mock_request, 'mock_repo')

        mock_ctrl.update_repo_and_plugins.assert_called_once_with(
            mock_model.Repository.objects.get_repo_or_missing_resource.return_value,
            mock_data['delta'], None, None
        )
        mock_serialize.assert_called_once_with(mock_repo)
        mock_resp.assert_called_once_with(mock_task_result.serialize.return_value)
        self.assertTrue(response is mock_resp.return_value)

    @mock.patch('pulp.server.webservices.views.decorators._verify_auth',
                new=assert_auth_UPDATE())
    @mock.patch(
        'pulp.server.webservices.views.repositories.generate_json_response_with_pulp_encoder')
    @mock.patch('pulp.server.webservices.views.repositories.serializers.Repository')
    @mock.patch('pulp.server.webservices.views.repositories.repo_controller')
    @mock.patch('pulp.server.webservices.views.repositories.model')
    def test_put_existing_repo_with_importer(self, mock_model, mock_ctrl, mock_serial, mock_resp):
        """
        Test update with importer config update.
        """

        mock_repo = mock.MagicMock()
        mock_task_result = mock_ctrl.update_repo_and_plugins.return_value
        mock_task_result.spawned_tasks = False
        mock_task_result.serialize.return_value = {'result': mock_repo}

        mock_request = mock.MagicMock()
        mock_data = {'importer_config': 'importer_data'}
        mock_request.body = json.dumps(mock_data)

        repos_resource = RepoResourceView()
        response = repos_resource.put(mock_request, 'mock_repo')

        mock_resp.assert_called_once_with(mock_task_result.serialize.return_value)
        self.assertTrue(response is mock_resp.return_value)

    @mock.patch('pulp.server.webservices.views.decorators._verify_auth',
                new=assert_auth_UPDATE())
    @mock.patch('pulp.server.webservices.views.repositories.repo_controller')
    @mock.patch('pulp.server.webservices.views.repositories.model')
    def test_put_existing_repo_with_distributor(self, mock_model, mock_ctrl):
        """
        Test update with importer config update.
        """

        mock_task_result = mock_ctrl.update_repo_and_plugins.return_value
        mock_task_result.spawned_tasks = 'distributor'

        mock_request = mock.MagicMock()
        mock_data = {'distributor_configs': 'distributor_data'}
        mock_request.body = json.dumps(mock_data)

        repos_resource = RepoResourceView()

        self.assertRaises(pulp_exceptions.OperationPostponed, repos_resource.put,
                          mock_request, 'mock_repo')
        mock_ctrl.update_repo_and_plugins.assert_called_once_with(
            mock_model.Repository.objects.get_repo_or_missing_resource.return_value,
            None, None, 'distributor_data'
        )


class TestRepoSearch(unittest.TestCase):
    """
    Tests for RepoSearch.
    """

    def test_class_attributes(self):
        """
        Ensure that class attributes are set correctly.
        """
        repo_search = RepoSearch()
        self.assertEqual(repo_search.model, model.Repository)
        self.assertEqual(repo_search.optional_bool_fields, ('details', 'importers', 'distributors'))
        self.assertEqual(repo_search.response_builder,
                         util.generate_json_response_with_pulp_encoder)

    @mock.patch('pulp.server.webservices.views.repositories._process_repos')
    def test_get_results(self, mock_process):
        """
        Test that optional arguments and the data are properly passed to _process_repos.
        """
        mock_search = mock.MagicMock(return_value=[])
        mock_query = mock.MagicMock()
        options = {'details': 'mock_deets', 'importers': 'mock_imp', 'distributors': 'mock_dist'}
        repo_search = RepoSearch()
        content = repo_search.get_results(mock_query, mock_search, options)
        self.assertEqual(content, mock_process.return_value)
        mock_process.assert_called_once_with([], 'mock_deets', 'mock_imp', 'mock_dist')


class TestRepoUnitSearch(unittest.TestCase):
    """
    Tests for RepoUnitSearch.
    """

    @mock.patch(
        'pulp.server.webservices.views.repositories.generate_json_response_with_pulp_encoder')
    @mock.patch('pulp.server.webservices.views.repositories.manager_factory.'
                'repo_unit_association_query_manager')
    @mock.patch('pulp.server.webservices.views.repositories.UnitAssociationCriteria')
    @mock.patch('pulp.server.webservices.views.repositories.model.Repository.objects')
    def test__generate_response_one_type(self, mock_repo_qs, mock_crit, mock_uqm, mock_resp):
        """
        Test that responses are created using `get_units_by_type` if there is only one type.
        """
        mock_repo_qs.get_repo_or_missing_resource.return_value = 'exists'
        criteria = mock_crit.from_client_input.return_value
        criteria.type_ids = ['one_type']
        repo_unit_search = RepoUnitSearch()
        repo_unit_search._generate_response('mock_q', {}, repo_id='mock_repo')
        mock_crit.from_client_input.assert_called_once_with('mock_q')
        mock_uqm().get_units_by_type.assert_called_once_with('mock_repo', 'one_type',
                                                             criteria=criteria)
        mock_resp.assert_called_once_with(mock_uqm().get_units_by_type.return_value)

    @mock.patch(
        'pulp.server.webservices.views.repositories.generate_json_response_with_pulp_encoder')
    @mock.patch('pulp.server.webservices.views.repositories.manager_factory.'
                'repo_unit_association_query_manager')
    @mock.patch('pulp.server.webservices.views.repositories.UnitAssociationCriteria')
    @mock.patch('pulp.server.webservices.views.repositories.model.Repository.objects')
    def test__generate_response_multiple_types(self, mock_repo_qs, mock_crit, mock_uqm, mock_resp):
        """
        Test that responses are created using `get_units_across_types` if there are multiple types.
        """
        mock_repo_qs.get_repo_or_missing_resource.return_value = 'exists'
        criteria = mock_crit.from_client_input.return_value
        criteria.type_ids = ['one_type', 'two_types']
        repo_unit_search = RepoUnitSearch()
        repo_unit_search._generate_response('mock_q', {}, repo_id='mock_repo')
        mock_crit.from_client_input.assert_called_once_with('mock_q')
        mock_uqm().get_units_across_types.assert_called_once_with('mock_repo', criteria=criteria)
        mock_resp.assert_called_once_with(mock_uqm().get_units_across_types.return_value)


class TestRepoImportersView(unittest.TestCase):
    """
    Tests for RepoImportersView.
    """

    @mock.patch('pulp.server.webservices.views.decorators._verify_auth',
                new=assert_auth_READ())
    @mock.patch(
        'pulp.server.webservices.views.repositories.generate_json_response_with_pulp_encoder')
    @mock.patch('pulp.server.webservices.views.repositories.manager_factory')
    def test_get_importers(self, mock_factory, mock_resp):
        """
        Get importers for a repository.
        """

        mock_request = mock.MagicMock()
        mock_importer = [{"id": "importer", 'repo_id': 'mock_repo'}]
        mock_factory.repo_importer_manager.return_value.get_importers.return_value = mock_importer
        repo_importers = RepoImportersView()
        response = repo_importers.get(mock_request, 'mock_repo')
        expected_response = [{'repo_id': 'mock_repo', 'id': 'importer',
                              '_href': '/v2/repositories/mock_repo/importers/importer/'}]
        mock_resp.assert_called_once_with(expected_response)
        self.assertTrue(response is mock_resp.return_value)

    @mock.patch('pulp.server.webservices.views.decorators._verify_auth',
                new=assert_auth_CREATE())
    @mock.patch('pulp.server.webservices.views.repositories.repo_importer_manager')
    @mock.patch('pulp.server.webservices.views.repositories.tags')
    @mock.patch('pulp.server.webservices.views.repositories.manager_factory')
    def test_post_importers(self, mock_factory, mock_tags, mock_importer_manager):
        """
        Associate an importer to a repository.
        """

        mock_request = mock.MagicMock()
        mock_request.body = json.dumps({'importer_type_id': 'mock_type', 'importer_config': 'conf'})
        repo_importers = RepoImportersView()

        try:
            repo_importers.post(mock_request, 'mock_repo')
        except pulp_exceptions.OperationPostponed, response:
            pass
        else:
            raise AssertionError("Associate importer call should raise OperationPostponed")

        mock_task_tags = [mock_tags.resource_tag(), mock_tags.action_tag()]
        self.assertEqual(response.http_status_code, 202)
        mock_importer_manager.set_importer.apply_async_with_reservation.assert_called_once_with(
            mock_tags.RESOURCE_REPOSITORY_TYPE, 'mock_repo', ['mock_repo', 'mock_type'],
            {'repo_plugin_config': 'conf'}, tags=mock_task_tags
        )


class TestRepoImporterResourceView(unittest.TestCase):
    """
    Tests for RepoImporterResourceView.
    """

    @mock.patch('pulp.server.webservices.views.decorators._verify_auth',
                new=assert_auth_READ())
    @mock.patch(
        'pulp.server.webservices.views.repositories.generate_json_response_with_pulp_encoder')
    @mock.patch('pulp.server.webservices.views.repositories._get_valid_importer')
    def test_get_importer(self, mock_validate, mock_resp):
        """
        Get an importer for a repository.
        """

        mock_request = mock.MagicMock()
        mock_importer = {"id": "mock_importer", 'repo_id': 'mock-repo'}
        mock_validate.return_value = mock_importer

        repo_importer = RepoImporterResourceView()
        response = repo_importer.get(mock_request, 'mock_repo', 'mock_importer')

        expected_response = {'repo_id': 'mock-repo', 'id': 'mock_importer',
                             '_href': '/v2/repositories/mock-repo/importers/mock_importer/'}
        mock_resp.assert_called_once_with(expected_response)
        self.assertTrue(response is mock_resp.return_value)

    @mock.patch('pulp.server.webservices.views.decorators._verify_auth',
                new=assert_auth_READ())
    @mock.patch('pulp.server.webservices.views.repositories._get_valid_importer')
    def test_get_nonexisting_importer(self, mock_validate):
        """
        Try to get an importer that doesn't exist.
        """
        mock_request = mock.MagicMock()
        mock_validate.side_effect = pulp_exceptions.MissingResource

        repo_importer = RepoImporterResourceView()
        try:
            repo_importer.get(mock_request, 'mock_repo', 'do_not_find_this')
        except pulp_exceptions.MissingResource, response:
            pass
        else:
            raise AssertionError("MissingResource should be raised if importer does not exist")

        self.assertEqual(response.http_status_code, 404)
        self.assertTrue(response.error_code is error_codes.PLP0009)

    @mock.patch('pulp.server.webservices.views.decorators._verify_auth',
                new=assert_auth_DELETE())
    @mock.patch('pulp.server.webservices.views.repositories.repo_importer_manager.remove_importer')
    @mock.patch('pulp.server.webservices.views.repositories.tags')
    @mock.patch('pulp.server.webservices.views.repositories._get_valid_importer')
    def test_delete_importer(self, mock_validate, mock_tags, mock_remove_importer):
        """
        Disassociate an importer from a repository.
        """

        mock_request = mock.MagicMock()
        mock_importer = {"id": "mock_importer"}
        mock_validate.return_value = mock_importer
        mock_task = [mock_tags.resource_tag(), mock_tags.resource_tag(), mock_tags.action_tag()]

        repo_importer = RepoImporterResourceView()
        try:
            repo_importer.delete(mock_request, 'mock_repo', 'mock_importer')
        except pulp_exceptions.OperationPostponed, response:
            pass
        else:
            raise AssertionError("OperationPostponed should be raised for delete task")

        self.assertEqual(response.http_status_code, 202)
        mock_remove_importer.apply_async_with_reservation.assert_called_once_with(
            mock_tags.RESOURCE_REPOSITORY_TYPE, 'mock_repo', ['mock_repo'], tags=mock_task
        )

    @mock.patch('pulp.server.webservices.views.decorators._verify_auth',
                new=assert_auth_DELETE())
    @mock.patch('pulp.server.webservices.views.repositories._get_valid_importer')
    def test_delete_nonexisting_importer(self, mock_validate):
        """
        Attpempt disassociate an importer that is not associated to a repository.
        """

        mock_request = mock.MagicMock()
        mock_validate.side_effect = pulp_exceptions.MissingResource

        repo_importer = RepoImporterResourceView()
        try:
            repo_importer.delete(mock_request, 'mock_repo', 'not_mock_importer')
        except pulp_exceptions.MissingResource, response:
            pass
        else:
            raise AssertionError("MissingResource should be raised if importer is not associated "
                                 "with the repo.")

        self.assertEqual(response.http_status_code, 404)
        self.assertTrue(response.error_code is error_codes.PLP0009)

    @mock.patch('pulp.server.webservices.views.decorators._verify_auth',
                new=assert_auth_UPDATE())
    @mock.patch(
        'pulp.server.webservices.views.repositories.repo_importer_manager.update_importer_config')
    @mock.patch('pulp.server.webservices.views.repositories.tags')
    @mock.patch('pulp.server.webservices.views.repositories._get_valid_importer')
    def test_put_update_importer(self, mock_validate, mock_tags, mock_update_importer):
        """
        Update an importer with all required params.
        """

        mock_request = mock.MagicMock()
        mock_request.body = json.dumps({'importer_config': 'test'})
        mock_importer = {"id": "mock_importer"}
        mock_validate.return_value = mock_importer
        mock_task = [mock_tags.resource_tag(), mock_tags.resource_tag(), mock_tags.action_tag()]

        repo_importer = RepoImporterResourceView()
        try:
            repo_importer.put(mock_request, 'mock_repo', 'mock_importer')
        except pulp_exceptions.OperationPostponed, response:
            pass
        else:
            raise AssertionError("OperationPostponed should be raised for update importer task")

        self.assertEqual(response.http_status_code, 202)
        mock_update_importer.apply_async_with_reservation.assert_called_once_with(
            mock_tags.RESOURCE_REPOSITORY_TYPE, 'mock_repo', ['mock_repo'],
            {'importer_config': 'test'}, tags=mock_task
        )

    @mock.patch('pulp.server.webservices.views.decorators._verify_auth',
                new=assert_auth_UPDATE())
    @mock.patch('pulp.server.webservices.views.repositories._get_valid_importer')
    def test_put_bad_importer_id(self, mock_validate):
        """
        Update an importer with invalid importer_id.
        """

        mock_request = mock.MagicMock()
        mock_request.body = json.dumps({'importer_config': 'test'})
        mock_validate.side_effect = pulp_exceptions.MissingResource

        repo_importer = RepoImporterResourceView()
        try:
            repo_importer.put(mock_request, 'mock_repo', 'not_mock_importer')
        except pulp_exceptions.MissingResource, response:
            pass
        else:
            raise AssertionError("MissingResource should be raised if the importer for a repo "
                                 "is not the same as the importer_id passed in")

        self.assertEqual(response.http_status_code, 404)
        self.assertTrue(response.error_code is error_codes.PLP0009)

    @mock.patch('pulp.server.webservices.views.decorators._verify_auth',
                new=assert_auth_UPDATE())
    @mock.patch('pulp.server.webservices.views.repositories._get_valid_importer')
    def test_put_no_importer_conf(self, mock_validate):
        """
        Update an importer with the importer config missing from the request body.
        """

        mock_request = mock.MagicMock()
        mock_request.body = json.dumps({'not_importer_config': 'will fail'})
        mock_importer = {"id": "mock_importer"}
        mock_validate.return_value = mock_importer

        repo_importer = RepoImporterResourceView()
        try:
            repo_importer.put(mock_request, 'mock_repo', 'mock_importer')
        except pulp_exceptions.MissingValue, response:
            pass
        else:
            raise AssertionError("MissingValue should be raised if importer config is not passed")

        self.assertEqual(response.http_status_code, 400)
        self.assertTrue(response.error_code is error_codes.PLP0016)


class TestRepoSyncSchedulesView(unittest.TestCase):
    """
    Tests for RepoSyncSchedulesView.
    """

    @mock.patch('pulp.server.webservices.views.decorators._verify_auth',
                new=assert_auth_READ())
    @mock.patch('pulp.server.webservices.views.repositories.generate_json_response')
    @mock.patch('pulp.server.webservices.views.repositories.reverse')
    @mock.patch('pulp.server.webservices.views.repositories.manager_factory')
    def test_get_all_scheduled_syncs(self, mock_factory, mock_rev, mock_resp):
        """
        Get a list of scheduled syncs.
        """

        mock_request = mock.MagicMock()
        mock_schedule = mock.MagicMock()
        mock_schedule.for_display.return_value = {'_id': 'mock_schedule'}
        mock_factory.repo_sync_schedule_manager.return_value.list.return_value = [mock_schedule]

        sync_schedule = RepoSyncSchedulesView()
        response = sync_schedule.get(mock_request, 'mock_repo', 'mock_importer')

        mock_rev.assert_called_once_with('repo_sync_schedule_resource', kwargs={
            'importer_id': 'mock_importer', 'schedule_id': 'mock_schedule', 'repo_id': 'mock_repo'}
        )
        mock_resp.assert_called_once_with([{'_id': 'mock_schedule',
                                            '_href': mock_rev.return_value}])
        self.assertTrue(response is mock_resp.return_value)

    @mock.patch('pulp.server.webservices.views.decorators._verify_auth',
                new=assert_auth_CREATE())
    @mock.patch('pulp.server.webservices.views.repositories.generate_json_response')
    @mock.patch('pulp.server.webservices.views.repositories.reverse')
    @mock.patch('pulp.server.webservices.views.repositories.manager_factory')
    def test_post_new_scheduled_sync_minimal(self, mock_factory, mock_rev, mock_resp):
        """
        Create a new scheduled sync with minimal data.
        """

        mock_request = mock.MagicMock()
        mock_request.body = json.dumps({'schedule': 'some iso8601'})
        mock_schedule = mock.MagicMock()
        mock_schedule.for_display.return_value = {'_id': 'mock_schedule'}
        mock_factory.repo_sync_schedule_manager.return_value.create.return_value = mock_schedule

        sync_schedule = RepoSyncSchedulesView()
        response = sync_schedule.post(mock_request, 'mock_repo', 'mock_importer')
        mock_rev.assert_called_once_with('repo_sync_schedule_resource', kwargs={
            'importer_id': 'mock_importer', 'schedule_id': mock_schedule['_id'],
            'repo_id': 'mock_repo'
        })
        mock_factory.repo_sync_schedule_manager.return_value.create.assert_called_once_with(
            'mock_repo', 'mock_importer', {'override_config': {}}, 'some iso8601', None, True
        )
        mock_resp.assert_called_once_with({'_id': 'mock_schedule', '_href': mock_rev.return_value})
        self.assertTrue(response is mock_resp.return_value)

    @mock.patch('pulp.server.webservices.views.decorators._verify_auth',
                new=assert_auth_CREATE())
    @mock.patch('pulp.server.webservices.views.repositories.generate_json_response')
    @mock.patch('pulp.server.webservices.views.repositories.reverse')
    @mock.patch('pulp.server.webservices.views.repositories.manager_factory')
    def test_post_new_scheduled_sync_all_fields(self, mock_factory, mock_rev, mock_resp):
        """
        Create a new scheduled sync with all allowed fields.
        """

        mock_request = mock.MagicMock()
        mock_request.body = json.dumps(
            {'schedule': 'some iso8601', 'override_config': {'over': 'ride'},
             'failure_threshold': 2, 'enabled': False}
        )
        mock_schedule = mock.MagicMock()
        mock_schedule.for_display.return_value = {'_id': 'mock_schedule'}
        mock_factory.repo_sync_schedule_manager.return_value.create.return_value = mock_schedule

        sync_schedule = RepoSyncSchedulesView()
        response = sync_schedule.post(mock_request, 'mock_repo', 'mock_importer')

        mock_rev.assert_called_once_with('repo_sync_schedule_resource', kwargs={
            'importer_id': 'mock_importer', 'schedule_id': mock_schedule['_id'],
            'repo_id': 'mock_repo'
        })
        mock_factory.repo_sync_schedule_manager.return_value.create.assert_called_once_with(
            'mock_repo', 'mock_importer', {'override_config': {'over': 'ride'}},
            'some iso8601', 2, False
        )
        mock_resp.assert_called_once_with({'_id': 'mock_schedule', '_href': mock_rev.return_value})
        self.assertTrue(response is mock_resp.return_value)

    @mock.patch('pulp.server.webservices.views.decorators._verify_auth',
                new=assert_auth_CREATE())
    @mock.patch('pulp.server.webservices.views.repositories.manager_factory')
    def test_post_new_scheduled_sync_extra_fields(self, mock_factory):
        """
        Create a new scheduled sync with extra nonallowed fields.
        """

        mock_request = mock.MagicMock()
        mock_request.body = json.dumps(
            {'schedule': 'some iso8601', 'override_config': {'over': 'ride'},
             'failure_threshold': 2, 'enabled': False, 'extrafield': 'cause failure'}
        )
        sync_schedule = RepoSyncSchedulesView()
        try:
            sync_schedule.post(mock_request, 'mock_repo', 'mock_importer')
        except pulp_exceptions.UnsupportedValue, response:
            pass
        else:
            raise AttributeError("UnsupportedValue should be raised with extra fields in body")

        self.assertEqual(response.http_status_code, 400)
        self.assertTrue(response.error_code is error_codes.PLP0017)


class TestRepoSyncScheduleResourceView(unittest.TestCase):
    """
    Tests for the RepoSyncScheduleResourceView.
    """

    @mock.patch('pulp.server.webservices.views.decorators._verify_auth',
                new=assert_auth_READ())
    @mock.patch('pulp.server.webservices.views.repositories.RepoSyncScheduleResourceView._get')
    @mock.patch(
        'pulp.server.webservices.views.repositories.manager_factory.repo_sync_schedule_manager')
    @mock.patch('pulp.server.webservices.views.repositories.reverse')
    def test_get_sync_schedule(self, mock_rev, mock_manager, mock_get):
        """
        Retrieve a single schedule.
        """

        mock_request = mock.MagicMock()
        sync_resource = RepoSyncScheduleResourceView()
        response = sync_resource.get(mock_request, 'mock_repo', 'mock_importer', 'mock_schedule')
        sync_resource.manager.validate_importer.assert_called_once_with('mock_repo',
                                                                        'mock_importer')
        mock_rev.assert_called_once_with('repo_sync_schedule_resource', kwargs={
            'importer_id': 'mock_importer', 'schedule_id': 'mock_schedule', 'repo_id': 'mock_repo'})
        mock_get.assert_called_once_with('mock_schedule', mock_rev.return_value)
        self.assertTrue(response is mock_get.return_value)

    @mock.patch('pulp.server.webservices.views.decorators._verify_auth',
                new=assert_auth_DELETE())
    @mock.patch('pulp.server.webservices.views.repositories.generate_json_response')
    @mock.patch(
        'pulp.server.webservices.views.repositories.manager_factory.repo_sync_schedule_manager')
    def test_delete_sync_schedule(self, mock_manager, mock_resp):
        """
        Delete a single schedule.
        """

        mock_request = mock.MagicMock()
        sync_resource = RepoSyncScheduleResourceView()
        response = sync_resource.delete(mock_request, 'mock_repo', 'mock_importer', 'mock_schedule')
        sync_resource.manager.delete.assert_called_once_with(
            'mock_repo', 'mock_importer', 'mock_schedule')
        mock_resp.assert_called_once_with(None)
        self.assertTrue(response is mock_resp.return_value)

    @mock.patch('pulp.server.webservices.views.decorators._verify_auth',
                new=assert_auth_DELETE())
    @mock.patch(
        'pulp.server.webservices.views.repositories.manager_factory.repo_sync_schedule_manager')
    def test_delete_sync_schedule_invalid_schedule(self, mock_manager):
        """
        Attempt to delete a scheduled sync passing an invalid schedule id.
        """

        mock_request = mock.MagicMock()
        selfmanager = mock_manager.return_value
        selfmanager.delete.side_effect = pulp_exceptions.InvalidValue('InvalidValue')
        sync_resource = RepoSyncScheduleResourceView()
        try:
            sync_resource.delete(mock_request, 'mock_repo', 'mock_importer', 'mock_schedule')
        except pulp_exceptions.MissingResource, response:
            pass
        else:
            raise AssertionError("MissingResource should be raised if url param is invalid")

        self.assertEqual(response.http_status_code, 404)
        self.assertTrue(response.error_code is error_codes.PLP0009)

    @mock.patch('pulp.server.webservices.views.decorators._verify_auth',
                new=assert_auth_UPDATE())
    @mock.patch('pulp.server.webservices.views.repositories.generate_json_response')
    @mock.patch('pulp.server.webservices.views.repositories.reverse')
    @mock.patch(
        'pulp.server.webservices.views.repositories.manager_factory.repo_sync_schedule_manager')
    def test_update_sync_schedule_no_schedule_param(self, mock_manager, mock_rev, mock_resp):
        """
        Attempt to update a dschedueld sync while missing the required schedule parameter.
        """

        mock_request = mock.MagicMock()
        mock_request.body = json.dumps({'some': 'data'})
        sync_resource = RepoSyncScheduleResourceView()
        response = sync_resource.put(mock_request, 'mock_repo', 'mock_importer', 'mock_schedule')
        sync_resource.manager.update.assert_called_once_with(
            'mock_repo', 'mock_importer', 'mock_schedule', {'some': 'data'})

        mock_rev.assert_called_once_with('repo_sync_schedule_resource', kwargs={
            'importer_id': 'mock_importer', 'schedule_id': 'mock_schedule', 'repo_id': 'mock_repo'})
        mock_resp.assert_called_once_with(sync_resource.manager.update().for_display())
        self.assertTrue(response is mock_resp.return_value)

    @mock.patch('pulp.server.webservices.views.decorators._verify_auth',
                new=assert_auth_UPDATE())
    @mock.patch('pulp.server.webservices.views.repositories.generate_json_response')
    @mock.patch('pulp.server.webservices.views.repositories.reverse')
    @mock.patch(
        'pulp.server.webservices.views.repositories.manager_factory.repo_sync_schedule_manager')
    def test_update_sync_schedule_with_schedule_param(self, mock_manager, mock_rev, mock_resp):
        """
        Update a schedueld sync with all required parameters.
        """

        mock_request = mock.MagicMock()
        mock_request.body = json.dumps({'schedule': 'data'})
        sync_resource = RepoSyncScheduleResourceView()
        response = sync_resource.put(mock_request, 'mock_repo', 'mock_importer', 'mock_schedule')

        mock_rev.assert_called_once_with('repo_sync_schedule_resource', kwargs={
            'importer_id': 'mock_importer', 'schedule_id': 'mock_schedule', 'repo_id': 'mock_repo'})
        sync_resource.manager.update.assert_called_once_with(
            'mock_repo', 'mock_importer', 'mock_schedule', {'iso_schedule': 'data'})

        mock_resp.assert_called_once_with(sync_resource.manager.update().for_display())
        self.assertTrue(response is mock_resp.return_value)


class TestRepoDistributorsView(unittest.TestCase):
    """
    Tests for RepoDistributorsView.
    """

    @mock.patch('pulp.server.webservices.views.decorators._verify_auth',
                new=assert_auth_READ())
    @mock.patch(
        'pulp.server.webservices.views.repositories.generate_json_response_with_pulp_encoder')
    @mock.patch('pulp.server.webservices.views.repositories.manager_factory')
    def test_get_distributors(self, mock_factory, mock_resp):
        """
        Get distributors for a repository.
        """

        mock_request = mock.MagicMock()
        mock_dist = [{"mock": "distributor"}]
        mock_factory.repo_distributor_manager.return_value.get_distributors.return_value = mock_dist
        repo_importers = RepoDistributorsView()
        response = repo_importers.get(mock_request, 'mock_repo')
        mock_resp.assert_called_once_with(mock_dist)
        self.assertTrue(response is mock_resp.return_value)

    @mock.patch('pulp.server.webservices.views.decorators._verify_auth',
                new=assert_auth_CREATE())
    @mock.patch('pulp.server.webservices.views.repositories.generate_redirect_response')
    @mock.patch(
        'pulp.server.webservices.views.repositories.generate_json_response_with_pulp_encoder')
    @mock.patch('pulp.server.webservices.views.repositories.reverse')
    @mock.patch('pulp.server.webservices.views.repositories.manager_factory')
    def test_post_distributors(self, mock_factory, mock_rev, mock_resp, mock_redir):
        """
        Associate a distributor to a repository with minimal options.
        """

        mock_dist = {'id': 'mock_distributor'}
        mock_manager = mock_factory.repo_distributor_manager.return_value
        mock_manager.add_distributor.return_value = mock_dist
        mock_request = mock.MagicMock()
        mock_request.body = json.dumps({})
        repo_dist = RepoDistributorsView()
        response = repo_dist.post(mock_request, 'mock_repo')

        mock_rev.assert_called_once_with('repo_distributor_resource', kwargs={
            'repo_id': 'mock_repo', 'distributor_id': 'mock_distributor'})
        mock_manager.add_distributor.assert_called_once_with(
            'mock_repo', None, None, False, None
        )
        mock_dist['_href'] = mock_rev.return_value
        mock_resp.assert_called_once_with(mock_dist)
        mock_redir.assert_called_once_with(mock_resp.return_value, mock_rev.return_value)
        self.assertTrue(response is mock_redir.return_value)


class TestRepoDistributorsSearchView(unittest.TestCase):

    def test_view(self):
        view = RepoDistributorsSearchView()
        self.assertTrue(isinstance(view, search.SearchView))
        self.assertTrue(isinstance(RepoDistributorsSearchView.manager,
                                   distributor.RepoDistributorManager))
        self.assertEqual(RepoDistributorsSearchView.response_builder,
                         util.generate_json_response_with_pulp_encoder)


class TestRepoDistributorResourceView(unittest.TestCase):
    """
    Tests for RepoDistributorResourceView.
    """

    @mock.patch('pulp.server.webservices.views.decorators._verify_auth',
                new=assert_auth_READ())
    @mock.patch(
        'pulp.server.webservices.views.repositories.generate_json_response_with_pulp_encoder')
    @mock.patch('pulp.server.webservices.views.repositories.manager_factory')
    def test_get_distributor(self, mock_factory, mock_resp):
        """
        Get a distributor for a repository.
        """

        mock_request = mock.MagicMock()
        mock_dist = {"id": "mock_distributor"}
        mock_factory.repo_distributor_manager.return_value.get_distributor.return_value = mock_dist

        repo_dist = RepoDistributorResourceView()
        response = repo_dist.get(mock_request, 'mock_repo', 'mock_distributor')

        mock_resp.assert_called_once_with(mock_dist)
        self.assertTrue(response is mock_resp.return_value)

    @mock.patch('pulp.server.webservices.views.decorators._verify_auth',
                new=assert_auth_DELETE())
    @mock.patch('pulp.server.webservices.views.repositories.dist_controller.delete')
    @mock.patch('pulp.server.webservices.views.repositories.tags')
    @mock.patch('pulp.server.webservices.views.repositories.manager_factory')
    def test_delete_distributor(self, mock_factory, mock_tags, mock_delete):
        """
        Disassociate a distributor from a repository.
        """

        mock_request = mock.MagicMock()
        mock_task = [mock_tags.resource_tag(), mock_tags.resource_tag(), mock_tags.action_tag()]
        repo_dist = RepoDistributorResourceView()

        try:
            repo_dist.delete(mock_request, 'mock_repo', 'mock_distributor')
        except pulp_exceptions.OperationPostponed, response:
            pass
        else:
            raise AssertionError("OperationPostponed should be raised for delete task")

        self.assertEqual(response.http_status_code, 202)
        mock_delete.apply_async_with_reservation.assert_called_once_with(
            mock_tags.RESOURCE_REPOSITORY_TYPE, 'mock_repo', ['mock_repo', 'mock_distributor'],
            tags=mock_task
        )

    @mock.patch('pulp.server.webservices.views.decorators._verify_auth',
                new=assert_auth_UPDATE())
    @mock.patch('pulp.server.webservices.views.repositories.dist_controller')
    @mock.patch('pulp.server.webservices.views.repositories.tags')
    @mock.patch('pulp.server.webservices.views.repositories.manager_factory')
    def test_put_update_distributor(self, mock_factory, mock_tags, mock_dist_ctrl):
        """
        Update a distributor with all required params.
        """

        mock_request = mock.MagicMock()
        mock_request.body = json.dumps({'distributor_config': 'test'})
        mock_task = [mock_tags.resource_tag(), mock_tags.resource_tag(), mock_tags.action_tag()]

        repo_distributor = RepoDistributorResourceView()
        try:
            repo_distributor.put(mock_request, 'mock_repo', 'mock_distributor')
        except pulp_exceptions.OperationPostponed, response:
            pass
        else:
            raise AssertionError("OperationPostponed should be raised for update distributor task")

        self.assertEqual(response.http_status_code, 202)
        mock_dist_ctrl.update.apply_async_with_reservation.assert_called_once_with(
            mock_tags.RESOURCE_REPOSITORY_TYPE, 'mock_repo',
            ['mock_repo', 'mock_distributor', 'test', None], tags=mock_task
        )

    @mock.patch('pulp.server.webservices.views.decorators._verify_auth',
                new=assert_auth_UPDATE())
    @mock.patch('pulp.server.webservices.views.repositories.manager_factory')
    def test_put_update_dist_no_conf(self, mock_factory):
        """
        Update a distributor without the required param 'distributor_config'.
        """

        mock_request = mock.MagicMock()
        mock_request.body = json.dumps({})
        repo_distributor = RepoDistributorResourceView()
        try:
            repo_distributor.put(mock_request, 'mock_repo', 'mock_distributor')
        except pulp_exceptions.MissingValue, response:
            pass
        else:
            raise AssertionError("MissingValue should be raised if distributor_config is missing")

        self.assertEqual(response.http_status_code, 400)
        self.assertTrue(response.error_code is error_codes.PLP0016)


class TestRepoPublishSchedulesView(unittest.TestCase):
    """
    Tests for RepoPublishSchedulesView.
    """

    @mock.patch('pulp.server.webservices.views.decorators._verify_auth',
                new=assert_auth_READ())
    @mock.patch('pulp.server.webservices.views.repositories.generate_json_response')
    @mock.patch('pulp.server.webservices.views.repositories.reverse')
    @mock.patch('pulp.server.webservices.views.repositories.manager_factory')
    def test_get_all_scheduled_publishes(self, mock_factory, mock_rev, mock_resp):
        """
        Get a list of scheduled publishes.
        """

        mock_request = mock.MagicMock()
        mock_schedule = mock.MagicMock()
        mock_schedule.for_display.return_value = {'_id': 'mock_schedule'}
        mock_factory.repo_publish_schedule_manager.return_value.list.return_value = [mock_schedule]

        publish_schedule = RepoPublishSchedulesView()
        response = publish_schedule.get(mock_request, 'mock_repo', 'mock_importer')

        mock_rev.assert_called_once_with('repo_publish_schedule_resource', kwargs={
            'schedule_id': 'mock_schedule', 'repo_id': 'mock_repo',
            'distributor_id': 'mock_importer'})
        mock_resp.assert_called_once_with([{'_id': 'mock_schedule',
                                            '_href': mock_rev.return_value}])
        self.assertTrue(response is mock_resp.return_value)

    @mock.patch('pulp.server.webservices.views.decorators._verify_auth',
                new=assert_auth_CREATE())
    @mock.patch('pulp.server.webservices.views.repositories.generate_redirect_response')
    @mock.patch(
        'pulp.server.webservices.views.repositories.generate_json_response_with_pulp_encoder')
    @mock.patch('pulp.server.webservices.views.repositories.reverse')
    @mock.patch('pulp.server.webservices.views.repositories.manager_factory')
    def test_post_new_scheduled_publish(self, mock_factory, mock_rev, mock_resp, mock_redir):
        """
        Create a new scheduled publish.
        """

        mock_request = mock.MagicMock()
        mock_request.body = json.dumps({})
        mock_schedule = mock.MagicMock()
        mock_schedule.for_display.return_value = {'_id': 'mock_schedule'}
        mock_factory.repo_publish_schedule_manager.return_value.create.return_value = mock_schedule

        publish_schedule = RepoPublishSchedulesView()
        response = publish_schedule.post(mock_request, 'mock_repo', 'mock_distributor')

        mock_rev.assert_called_once_with('repo_publish_schedule_resource', kwargs={
            'schedule_id': mock_schedule.id, 'repo_id': 'mock_repo',
            'distributor_id': 'mock_distributor'})
        mock_factory.repo_publish_schedule_manager.return_value.create.assert_called_once_with(
            'mock_repo', 'mock_distributor', {'override_config': {}}, None, None, True
        )
        mock_resp.assert_called_once_with({'_id': 'mock_schedule', '_href': mock_rev.return_value})
        self.assertTrue(response is mock_redir.return_value)

    @mock.patch('pulp.server.webservices.views.decorators._verify_auth',
                new=assert_auth_CREATE())
    @mock.patch('pulp.server.webservices.views.repositories.manager_factory')
    def test_post_new_scheduled_publish_extra_fields(self, mock_factory):
        """
        Create a new scheduled publish with extra nonallowed fields.
        """

        mock_request = mock.MagicMock()
        mock_request.body = json.dumps({'schedule': 'some iso8601', 'extrafield': 'cause failure'})
        publish_schedule = RepoPublishSchedulesView()
        try:
            publish_schedule.post(mock_request, 'mock_repo', 'mock_distributor')
        except pulp_exceptions.UnsupportedValue, response:
            pass
        else:
            raise AttributeError("UnsupportedValue should be raised with extra fields in body")

        self.assertEqual(response.http_status_code, 400)
        self.assertTrue(response.error_code is error_codes.PLP0017)


class TestRepoPublishScheduleResourceView(unittest.TestCase):
    """
    Tests for the RepoPublishScheduleResourceView.
    """

    @mock.patch('pulp.server.webservices.views.decorators._verify_auth',
                new=assert_auth_READ())
    @mock.patch('pulp.server.webservices.views.repositories.RepoPublishScheduleResourceView._get')
    @mock.patch(
        'pulp.server.webservices.views.repositories.manager_factory.repo_publish_schedule_manager')
    @mock.patch('pulp.server.webservices.views.repositories.reverse')
    def test_get_publish_schedule(self, mock_rev, mock_manager, mock_get):
        """
        Test retrieval of a single scheduled publish.
        """

        mock_request = mock.MagicMock()
        publish_resource = RepoPublishScheduleResourceView()
        response = publish_resource.get(mock_request, 'repo', 'dist', 'mock_schedule')

        mock_rev.assert_called_once_with('repo_publish_schedule_resource', kwargs={
            'schedule_id': 'mock_schedule', 'repo_id': 'repo', 'distributor_id': 'dist'})
        publish_resource.manager.validate_distributor.assert_called_once_with('repo', 'dist')
        mock_get.assert_called_once_with('mock_schedule', mock_rev.return_value)
        self.assertTrue(response is mock_get.return_value)

    @mock.patch('pulp.server.webservices.views.decorators._verify_auth',
                new=assert_auth_DELETE())
    @mock.patch('pulp.server.webservices.views.repositories.generate_json_response')
    @mock.patch(
        'pulp.server.webservices.views.repositories.manager_factory.repo_publish_schedule_manager')
    def test_delete_publish_schedule(self, mock_manager, mock_resp):
        """
        Test delete of a sheduled publish.
        """

        mock_request = mock.MagicMock()
        publish_resource = RepoPublishScheduleResourceView()
        response = publish_resource.delete(mock_request, 'mock_repo', 'mock_dist', 'mock_schedule')
        publish_resource.manager.delete.assert_called_once_with(
            'mock_repo', 'mock_dist', 'mock_schedule')
        mock_resp.assert_called_once_with(None)
        self.assertTrue(response is mock_resp.return_value)

    @mock.patch('pulp.server.webservices.views.decorators._verify_auth',
                new=assert_auth_DELETE())
    @mock.patch(
        'pulp.server.webservices.views.repositories.manager_factory.repo_publish_schedule_manager')
    def test_delete_publish_schedule_invalid_schedule(self, mock_manager):
        """
        Test delete of a sheduled publish with an invalid schedule id.
        """

        mock_request = mock.MagicMock()
        selfmanager = mock_manager.return_value
        selfmanager.delete.side_effect = pulp_exceptions.InvalidValue('InvalidValue')
        publish_resource = RepoPublishScheduleResourceView()
        try:
            publish_resource.delete(mock_request, 'mock_repo', 'mock_importer', 'mock_schedule')
        except pulp_exceptions.MissingResource, response:
            pass
        else:
            raise AssertionError("MissingResource should be raised if url param is invalid")

        self.assertEqual(response.http_status_code, 404)
        self.assertTrue(response.error_code is error_codes.PLP0009)

    @mock.patch('pulp.server.webservices.views.decorators._verify_auth',
                new=assert_auth_UPDATE())
    @mock.patch('pulp.server.webservices.views.repositories.generate_json_response')
    @mock.patch('pulp.server.webservices.views.repositories.reverse')
    @mock.patch(
        'pulp.server.webservices.views.repositories.manager_factory.repo_publish_schedule_manager')
    def test_update_publish_schedule_no_schedule_param(self, mock_manager, mock_rev, mock_resp):
        """
        Test update schedule with minimal data.
        """

        mock_request = mock.MagicMock()
        mock_request.body = json.dumps({'some': 'data'})
        publish_resource = RepoPublishScheduleResourceView()
        response = publish_resource.put(mock_request, 'mock_repo', 'mock_dist', 'mock_schedule')
        publish_resource.manager.update.assert_called_once_with(
            'mock_repo', 'mock_dist', 'mock_schedule', {'some': 'data'})

        mock_rev.assert_called_once_with('repo_publish_schedule_resource', kwargs={
            'schedule_id': 'mock_schedule', 'repo_id': 'mock_repo', 'distributor_id': 'mock_dist'})
        mock_resp.assert_called_once_with(publish_resource.manager.update().for_display())
        self.assertTrue(response is mock_resp.return_value)

    @mock.patch('pulp.server.webservices.views.decorators._verify_auth',
                new=assert_auth_UPDATE())
    @mock.patch('pulp.server.webservices.views.repositories.generate_json_response')
    @mock.patch('pulp.server.webservices.views.repositories.reverse')
    @mock.patch(
        'pulp.server.webservices.views.repositories.manager_factory.repo_publish_schedule_manager')
    def test_update_publish_schedule_with_schedule_param(self, mock_manager, mock_rev, mock_resp):
        """
        Test that schedule param is changed to iso_schedule.
        """

        mock_request = mock.MagicMock()
        mock_request.body = json.dumps({'schedule': 'data'})
        publish_resource = RepoPublishScheduleResourceView()
        response = publish_resource.put(mock_request, 'mock_repo', 'mock_dist', 'mock_schedule')
        publish_resource.manager.update.assert_called_once_with(
            'mock_repo', 'mock_dist', 'mock_schedule', {'iso_schedule': 'data'})

        mock_rev.assert_called_once_with('repo_publish_schedule_resource', kwargs={
            'schedule_id': 'mock_schedule', 'repo_id': 'mock_repo', 'distributor_id': 'mock_dist'})
        mock_resp.assert_called_once_with(publish_resource.manager.update().for_display())
        self.assertTrue(response is mock_resp.return_value)


class TestContentApplicabilityRegenerationView(unittest.TestCase):
    """
    Tests for the ContentApplicabilityRegenerationView.
    """

    @mock.patch('pulp.server.webservices.views.decorators._verify_auth',
                new=assert_auth_CREATE())
    @mock.patch('pulp.server.webservices.views.repositories.regenerate_applicability_for_repos')
    @mock.patch('pulp.server.webservices.views.repositories.tags')
    @mock.patch('pulp.server.webservices.views.repositories.Criteria.from_client_input')
    def test_post_with_expected_content(self, mock_crit, mock_tags, mock_regen):
        """
        Test regenerate content applicability with expected params.
        """

        mock_request = mock.MagicMock()
        mock_request.body = json.dumps({'repo_criteria': {}})
        content_app_regen = ContentApplicabilityRegenerationView()
        try:
            content_app_regen.post(mock_request)
        except pulp_exceptions.OperationPostponed, response:
            pass
        else:
            raise AssertionError('OperationPostponed should be raised for a regenerate task')

        self.assertEqual(response.http_status_code, 202)
        mock_regen.apply_async_with_reservation.assert_called_once_with(
            mock_tags.RESOURCE_REPOSITORY_PROFILE_APPLICABILITY_TYPE, mock_tags.RESOURCE_ANY_ID,
            (mock_crit.return_value.as_dict(),), tags=[mock_tags.action_tag()]
        )

    @mock.patch('pulp.server.webservices.views.decorators._verify_auth',
                new=assert_auth_CREATE())
    @mock.patch('pulp.server.webservices.views.repositories.Criteria.from_client_input')
    def test_post_with_invalid_repo_criteria(self, mock_crit):
        """
        Test regenerate content applicability with invalid repo_criteria.
        """

        mock_request = mock.MagicMock()
        mock_request.body = json.dumps({'repo_criteria': 'not a dict'})
        content_app_regen = ContentApplicabilityRegenerationView()
        mock_crit.side_effect = pulp_exceptions.InvalidValue("Invalid repo criteria")
        try:
            content_app_regen.post(mock_request)
        except pulp_exceptions.InvalidValue, response:
            pass
        else:
            raise AssertionError('InvalidValue should be raised if repo_criteria is not valid')

        self.assertEqual(response.http_status_code, 400)
        mock_crit.assert_called_once_with('not a dict')

    @mock.patch('pulp.server.webservices.views.decorators._verify_auth',
                new=assert_auth_CREATE())
    @mock.patch('pulp.server.webservices.views.repositories.regenerate_applicability_for_repos')
    def test_post_without_repo_criteria(self, mock_crit):
        """
        Test regenerate content applicability with missing repo_criteria.
        """

        mock_request = mock.MagicMock()
        mock_request.body = json.dumps({'not_repo_criteria': 'data'})
        content_app_regen = ContentApplicabilityRegenerationView()
        mock_crit.side_effect = pulp_exceptions.InvalidValue("Invalid repo criteria")
        try:
            content_app_regen.post(mock_request)
        except pulp_exceptions.MissingValue, response:
            pass
        else:
            raise AssertionError('InvalidValue should be raised if repo_criteria is None')

        self.assertEqual(response.http_status_code, 400)


class TestHistoryView(unittest.TestCase):
    """
    Tests for the HistoryView base class.
    """

    @mock.patch('pulp.server.webservices.views.decorators._verify_auth',
                new=assert_auth_READ())
    @mock.patch(
        'pulp.server.webservices.views.repositories.generate_json_response_with_pulp_encoder')
    @mock.patch('pulp.server.webservices.views.repositories.HistoryView._process_entries')
    @mock.patch('pulp.server.webservices.views.repositories.HistoryView.get_history_func')
    @mock.patch('pulp.server.webservices.views.repositories.HistoryView._get_and_validate_params')
    def test_get(self, mock_get_and_validate, mock_get_history, mock_process, mock_resp):
        """
        Ensure that params are retrieved, validated, and used to retrieve history.
        """
        history = HistoryView()
        mock_request = mock.MagicMock()
        mock_get_and_validate.return_value = ('mock_start', 'mock_end', 'mock_sort', 'mock_limit')
        result = history.get(mock_request)
        mock_get_and_validate.assert_called_once_with(mock_request.GET)

        mock_get_history.assert_called_once_with('mock_start', 'mock_end')
        mock_process.assert_called_once_with(mock_get_history(), 'mock_sort', 'mock_limit')
        mock_resp.assert_called_once_with(mock_process.return_value)
        self.assertTrue(result is mock_resp.return_value)

    @mock.patch('pulp.server.webservices.views.decorators._verify_auth',
                new=assert_auth_READ())
    @mock.patch(
        'pulp.server.webservices.views.repositories.generate_json_response_with_pulp_encoder')
    @mock.patch('pulp.server.webservices.views.repositories.HistoryView._process_entries')
    @mock.patch('pulp.server.webservices.views.repositories.HistoryView.get_history_func')
    @mock.patch('pulp.server.webservices.views.repositories.HistoryView._get_and_validate_params')
    def test_get_no_sort(self, mock_validate, mock_get_history, mock_process, mock_resp):
        """
        Ensure that if sort is not passed, it defaults to descending.
        """
        history = HistoryView()
        mock_request = mock.MagicMock()
        mock_validate.return_value = ('mock_start', 'mock_end', None, 'mock_limit')
        result = history.get(mock_request)
        mock_validate.assert_called_once_with(mock_request.GET)
        mock_get_history.assert_called_once_with('mock_start', 'mock_end')
        mock_process.assert_called_once_with(mock_get_history.return_value,
                                             constants.SORT_DESCENDING, 'mock_limit')
        mock_resp.assert_called_once_with(mock_process.return_value)
        self.assertTrue(result is mock_resp.return_value)

    def test_process_entries(self):
        """
        Ensure that results are limited and sorted.
        """
        mock_cursor = mock.MagicMock()
        history = HistoryView()
        result = history._process_entries(mock_cursor, constants.SORT_DESCENDING, 3)
        mock_cursor.sort.assert_called_once_with('started', direction=-1)
        mock_cursor.limit.assert_called_once_with(3)
        self.assertTrue(isinstance(result, list))

    def test_get_and_validiate_params_valid_empty(self):
        """
        Test getting params from an empty dictionary.
        """
        get_params = {}
        history = HistoryView()
        args = history._get_and_validate_params(get_params)
        self.assertEqual(args, (None, None, None, None))

    @mock.patch('pulp.server.webservices.views.repositories.dateutils.parse_iso8601_datetime')
    def test_get_and_validate_params_valid_all_values(self, mock_parse_date):
        """
        Test getting and validating all allowed params.
        """
        get_params = {
            constants.REPO_HISTORY_FILTER_SORT: constants.SORT_ASCENDING,
            constants.REPO_HISTORY_FILTER_START_DATE: 'mock_start',
            constants.REPO_HISTORY_FILTER_END_DATE: 'mock_end',
            constants.REPO_HISTORY_FILTER_LIMIT: '3'
        }
        history = HistoryView()
        args = history._get_and_validate_params(get_params)
        mock_parse_date.assert_has_calls([mock.call('mock_start'), mock.call('mock_end')])
        self.assertEqual(args, ('mock_start', 'mock_end', 'ascending', 3))

    @mock.patch('pulp.server.webservices.views.repositories.dateutils.parse_iso8601_datetime')
    def test_validate_get_params_invalid_all_values(self, mock_parse_date):
        """
        Test that each value is added to the list of invalid values.
        """
        get_params = {
            constants.REPO_HISTORY_FILTER_SORT: 'mock_sort',
            constants.REPO_HISTORY_FILTER_START_DATE: 'mock_start',
            constants.REPO_HISTORY_FILTER_END_DATE: 'mock_end',
            constants.REPO_HISTORY_FILTER_LIMIT: 'three'
        }
        history = HistoryView()
        mock_parse_date.side_effect = ValueError
        try:
            history._get_and_validate_params(get_params)
        except pulp_exceptions.InvalidValue, response:
            pass
        else:
            raise AssertionError('InvalidValue should be raised when params are invalid.')

        self.assertEqual(response.property_names, ['limit', 'sort', 'start_date', 'end_date'])
        mock_parse_date.assert_has_calls([mock.call('mock_start'), mock.call('mock_end')])

    def test_get_and_validate_limit_less_than_one(self):
        """
        Limit is invalid even if it as an integer if it is below 1.
        """
        get_params = {constants.REPO_HISTORY_FILTER_LIMIT: '-1'}
        history = HistoryView()
        try:
            history._get_and_validate_params(get_params)
        except pulp_exceptions.InvalidValue, response:
            pass
        else:
            raise AssertionError('InvalidValue should be raised when params are invalid.')
        self.assertEqual(response.property_names, ['limit'])

    def test_not_implemented_get_history_func(self):
        """
        If a new history function does not define get_history_func, raise NotImplementedError.
        """
        view = HistoryView()
        self.assertRaises(NotImplementedError, view.get_history_func)


class TestRepoSyncHistory(unittest.TestCase):
    """
    Tests for RepoSyncHistory.
    """

    def test_get_history(self):
        """
        Ensure that RepoSyncHistory is configured correctly.
        """
        repo_sync_history = RepoSyncHistory()
        self.assertTrue(repo_sync_history.get_history_func is repo_controller.sync_history)


class TestRepoPublishHistory(unittest.TestCase):
    """
    Tests for RepoPublishHistory.
    """
    def test_get_history(self):
        """
        Ensure that RepoPublishHistory is configured correctly.
        """
        repo_publish_history = RepoPublishHistory()
        self.assertTrue(repo_publish_history.get_history_func is repo_controller.publish_history)


class TestRepoSync(unittest.TestCase):
    """
    Tests for RepoSync.
    """

    @mock.patch('pulp.server.webservices.views.decorators._verify_auth',
                new=assert_auth_EXECUTE())
    @mock.patch('pulp.server.webservices.views.repositories.model.Repository.objects')
    @mock.patch('pulp.server.webservices.views.repositories.repo_controller')
    def test_post_sync_repo(self, mock_repo_ctrl, mock_repo_qs):
        """
        Test that a repo sync task is dispatched.
        """

        mock_request = mock.MagicMock()
        mock_request.body = json.dumps({'override_config': 'mock_conf'})

        sync_repo = RepoSync()
        try:
            sync_repo.post(mock_request, 'mock_repo')
        except pulp_exceptions.OperationPostponed, response:
            pass
        else:
            raise AssertionError('OperationPostponed should be raised for sync task')

        mock_repo_qs.get_repo_or_missing_resource.assert_called_once_with('mock_repo')
        mock_repo_ctrl.queue_sync_with_auto_publish.assert_called_once_with(
            'mock_repo', 'mock_conf'
        )
        self.assertEqual(response.http_status_code, 202)


class TestRepoPublish(unittest.TestCase):
    """
    Tests for RepoPublish.
    """

    @mock.patch('pulp.server.webservices.views.decorators._verify_auth',
                new=assert_auth_EXECUTE())
    @mock.patch('pulp.server.webservices.views.repositories.repo_controller')
    @mock.patch('pulp.server.webservices.views.repositories.model.Repository.objects')
    def test_post_publish_repo(self, mock_repo_qs, mock_repo_ctrl):
        """
        Test that a repo publish task is dispatched.
        """

        mock_request = mock.MagicMock()
        mock_request.body = json.dumps({'override_config': 'mock_conf', 'id': 'mock_dist'})

        publish_repo = RepoPublish()
        try:
            publish_repo.post(mock_request, 'mock_repo')
        except pulp_exceptions.OperationPostponed, response:
            pass
        else:
            raise AssertionError('OperationPostponed should be raised for publish task')

        mock_repo_qs.get_repo_or_missing_resource.assert_called_once_with('mock_repo')
        mock_repo_ctrl.queue_publish.assert_called_once_with('mock_repo', 'mock_dist', 'mock_conf')
        self.assertEqual(response.http_status_code, 202)

    @mock.patch('pulp.server.webservices.views.decorators._verify_auth',
                new=assert_auth_EXECUTE())
    @mock.patch('pulp.server.webservices.views.repositories.manager_factory')
    @mock.patch('pulp.server.webservices.views.repositories.model.Repository.objects')
    def test_post_publish_repo_missing_distributor(self, mock_repo_qs, mock_factory):
        """
        Test that a repo publish requires distributor id in body.
        """

        mock_request = mock.MagicMock()
        mock_request.body = json.dumps({'not_id': 'will_fail'})

        publish_repo = RepoPublish()
        try:
            publish_repo.post(mock_request, 'mock_repo')
        except pulp_exceptions.MissingValue, response:
            pass
        else:
            raise AssertionError('MissingValue should be raised if id for distributor not passed')

        self.assertEqual(response.http_status_code, 400)
        self.assertTrue(response.error_code is error_codes.PLP0016)


class TestRepoAssociate(unittest.TestCase):
    """
    Tests for RepoAssociate.
    """

    @mock.patch('pulp.server.webservices.views.decorators._verify_auth',
                new=assert_auth_UPDATE())
    @mock.patch('pulp.server.webservices.views.repositories.tags')
    @mock.patch('pulp.server.webservices.views.repositories.associate_from_repo')
    @mock.patch(
        'pulp.server.webservices.views.repositories.UnitAssociationCriteria.from_client_input')
    @mock.patch('pulp.server.webservices.views.repositories.model.Repository.objects')
    def test_post_minimal(self, mock_repo_qs, mock_get_repo, mock_associate, mock_tags):
        """
        Test that a task is created with the minimal body params.
        """

        mock_request = mock.MagicMock()
        mock_request.body = json.dumps({'source_repo_id': 'mock_source_repo'})
        repo_associate = RepoAssociate()

        try:
            repo_associate.post(mock_request, 'mock_dest_repo')
        except pulp_exceptions.OperationPostponed, response:
            pass
        else:
            raise AssertionError('OperationPostponed should be raise for an associate task')

        task_tags = [mock_tags.resource_tag(), mock_tags.resource_tag(), mock_tags.action_tag()]
        mock_associate.apply_async_with_reservation.assert_called_once_with(
            mock_tags.RESOURCE_REPOSITORY_TYPE, 'mock_dest_repo',
            ['mock_source_repo', 'mock_dest_repo'],
            {'criteria': None, 'import_config_override': None},
            tags=task_tags
        )
        self.assertEqual(response.http_status_code, 202)

    @mock.patch('pulp.server.webservices.views.decorators._verify_auth',
                new=assert_auth_UPDATE())
    @mock.patch('pulp.server.webservices.views.repositories.model.Repository.objects')
    def test_post_missing_source_repo(self, mock_repo_qs):
        """
        Test that a 400 is thrown when the source repo is not passed.
        """

        mock_request = mock.MagicMock()
        mock_request.body = json.dumps({'not_source_repo_id': 'mock_source_repo'})
        repo_associate = RepoAssociate()

        try:
            repo_associate.post(mock_request, 'mock_dest_repo')
        except pulp_exceptions.MissingValue, response:
            pass
        else:
            raise AssertionError('MissingValue should be raised if source_repo_id not in body')

        self.assertEqual(response.http_status_code, 400)
        self.assertTrue(response.error_code is error_codes.PLP0016)

    @mock.patch('pulp.server.webservices.views.decorators._verify_auth',
                new=assert_auth_UPDATE())
    @mock.patch('pulp.server.webservices.views.repositories.model.Repository.objects')
    def test_post_invalid_source_repo(self, mock_repo_qs):
        """
        Test that a 400 is thrown when the source repo does not exist.
        """

        source_repo = 'mock_source_repo'

        def mock_get_repo(repo_id):
            """
            Do not raise MissingResource for dest_repo_id, just source_repo_id.
            """
            if repo_id == source_repo:
                raise pulp_exceptions.MissingResource
            return

        mock_request = mock.MagicMock()
        mock_request.body = json.dumps({'source_repo_id': source_repo})
        mock_repo_qs.get_repo_or_missing_resource.side_effect = mock_get_repo
        repo_associate = RepoAssociate()

        try:
            repo_associate.post(mock_request, 'mock_dest_repo')
        except pulp_exceptions.InvalidValue, response:
            pass
        else:
            raise AssertionError('InvalidValue should be raised if source_repo_id does not exist')

        self.assertEqual(response.http_status_code, 400)
        self.assertTrue(response.error_code is error_codes.PLP0015)

    @mock.patch('pulp.server.webservices.views.decorators._verify_auth',
                new=assert_auth_UPDATE())
    @mock.patch('pulp.server.webservices.views.repositories.UnitAssociationCriteria')
    @mock.patch('pulp.server.webservices.views.repositories.model.Repository.objects')
    def test_post_unparsable_criteria(self, mock_repo_qs, mock_crit):
        """
        Test that a helpful exception is raised when criteria passed in body is unparsable.
        """

        mock_request = mock.MagicMock()
        mock_request.body = json.dumps({'source_repo_id': 'mock_repo', 'criteria': 'mock_crit'})
        repo_associate = RepoAssociate()
        mock_crit.from_client_input.side_effect = pulp_exceptions.InvalidValue("Fake value")

        try:
            repo_associate.post(mock_request, 'mock_dest_repo')
        except pulp_exceptions.InvalidValue, response:
            pass
        else:
            raise AssertionError('InvalidValue should be raised if criteria cannot be parsed')

        self.assertEqual(response.http_status_code, 400)
        self.assertTrue(response.error_code is error_codes.PLP0015)


class TestRepoUnunassociate(unittest.TestCase):
    """
    Tests for RepoUnunassociate.
    """

    @mock.patch('pulp.server.webservices.views.decorators._verify_auth',
                new=assert_auth_UPDATE())
    @mock.patch('pulp.server.webservices.views.repositories.tags')
    @mock.patch('pulp.server.webservices.views.repositories.unassociate_by_criteria')
    @mock.patch(
        'pulp.server.webservices.views.repositories.UnitAssociationCriteria.from_client_input')
    @mock.patch('pulp.server.webservices.views.repositories.manager_factory')
    def test_post_minimal(self, mock_factory, mock_crit, mock_unassociate, mock_tags):
        """
        Test that a task is created with the minimal body params.
        """

        mock_request = mock.MagicMock()
        mock_request.body = json.dumps({})
        repo_unassociate = RepoUnassociate()

        try:
            repo_unassociate.post(mock_request, 'mock_repo')
        except pulp_exceptions.OperationPostponed, response:
            pass
        else:
            raise AssertionError('OperationPostponed should be raise for an unassociate task')

        task_tags = [mock_tags.resource_tag(), mock_tags.action_tag()]
        mock_unassociate.apply_async_with_reservation.assert_called_once_with(
            mock_tags.RESOURCE_REPOSITORY_TYPE, 'mock_repo', ['mock_repo', None],
            tags=task_tags
        )
        self.assertEqual(response.http_status_code, 202)

    @mock.patch('pulp.server.webservices.views.decorators._verify_auth',
                new=assert_auth_UPDATE())
    @mock.patch('pulp.server.webservices.views.repositories.UnitAssociationCriteria')
    def test_post_unparsable_criteria(self, mock_crit):
        """
        Test that a helpful exception is thrown when criteria passed in body is unparsable.
        """

        mock_request = mock.MagicMock()
        mock_request.body = json.dumps({'criteria': 'mock_crit'})
        repo_unassociate = RepoUnassociate()
        mock_crit.from_client_input.side_effect = pulp_exceptions.InvalidValue("Fake value")

        try:
            repo_unassociate.post(mock_request, 'mock_repo')
        except pulp_exceptions.InvalidValue, response:
            pass
        else:
            raise AssertionError('InvalidValue should be raised if repo_id cannot be parsed')

        self.assertEqual(response.http_status_code, 400)
        self.assertTrue(response.error_code is error_codes.PLP0015)


class TestRepoImportUpload(unittest.TestCase):
    """
    Tests for RepoImportUpload.
    """

    @mock.patch('pulp.server.webservices.views.decorators._verify_auth',
                new=assert_auth_UPDATE())
    @mock.patch('pulp.server.webservices.views.repositories.tags')
    @mock.patch('pulp.server.webservices.views.repositories.import_uploaded_unit')
    def test_post_minimal(self, mock_import, mock_tags):
        """
        Test that a task is created with the minimal body params.
        """

        mock_request = mock.MagicMock()
        mock_request.body = json.dumps({'upload_id': 'mock_id', 'unit_type_id': 'mock_type',
                                        'unit_key': 'mock_key'})
        repo_import = RepoImportUpload()

        try:
            repo_import.post(mock_request, 'mock_repo')
        except pulp_exceptions.OperationPostponed, response:
            pass
        else:
            raise AssertionError('OperationPostponed should be raise for an import task')

        task_tags = [mock_tags.resource_tag(), mock_tags.action_tag()]
        mock_import.apply_async_with_reservation.assert_called_once_with(
            mock_tags.RESOURCE_REPOSITORY_TYPE, 'mock_repo',
            ['mock_repo', 'mock_type', 'mock_key', None, 'mock_id', None],
            tags=task_tags
        )
        self.assertEqual(response.http_status_code, 202)

    @mock.patch('pulp.server.webservices.views.decorators._verify_auth',
                new=assert_auth_UPDATE())
    def test_post_missing_required_params(self):
        """
        Test that a missing params is handled correctly.
        """

        mock_request = mock.MagicMock()
        mock_request.body = json.dumps({'upload_id': 'mock_id', 'unit_type_id': 'mock_type',
                                        'not_unit_key': 'irrelevent'})
        repo_import = RepoImportUpload()

        try:
            repo_import.post(mock_request, 'mock_repo')
        except pulp_exceptions.MissingValue, response:
            pass
        else:
            raise AssertionError('MissingValue should be raised when missing required body params.')

        self.assertEqual(response.http_status_code, 400)
        self.assertTrue(response.error_code is error_codes.PLP0016)<|MERGE_RESOLUTION|>--- conflicted
+++ resolved
@@ -99,74 +99,34 @@
         self.assertEqual(mock2_importers, [])
 
 
-<<<<<<< HEAD
-=======
-class TestConvertRepoDatesToStrings(unittest.TestCase):
-    """
-    Tests the standardization of dates in repo fields.
-    """
-
-    def test_last_unit_added_and_removed(self):
-        """
-        Test that last_unit_added and last_unit_removed fields contain properly formatted dates.
-        """
-
-        dt = datetime.datetime.utcnow()
-        repo = {'id': 'dummy-1', 'display_name': 'dummy',
-                'last_unit_added': dt,
-                'last_unit_removed': dt}
-        string_date = dateutils.format_iso8601_datetime(
-            dateutils.to_utc_datetime(dt, no_tz_equals_local_tz=False))
-        repositories._convert_repo_dates_to_strings(repo)
-        self.assertEquals(repo['last_unit_added'], string_date)
-        self.assertEquals(repo['last_unit_removed'], string_date)
-
-    @mock.patch('pulp.server.webservices.views.repositories.dateutils.to_utc_datetime')
-    @mock.patch('pulp.server.webservices.views.repositories.dateutils.format_iso8601_datetime')
-    def test_no_last_added_or_removed(self, mock_to_utc, mock_8601):
-        """
-        When last_unit_added or last_unit_removed do not exist, they should be ignored.
-        """
-
-        repo = {'id': 'dummy-1', 'display_name': 'dummy',
-                'last_unit_added': None,
-                'last_unit_removed': None}
-        repositories._convert_repo_dates_to_strings(repo)
-        self.assertEquals(repo['last_unit_added'], None)
-        self.assertEquals(repo['last_unit_removed'], None)
-        self.assertFalse(mock_to_utc.called)
-        self.assertFalse(mock_8601.called)
-
-
 class TestValidateRepoImporterExistance(unittest.TestCase):
     """
     Tests validation of provided repo id and importer id.
     """
 
-    @mock.patch('pulp.server.webservices.views.repositories.manager_factory')
-    def test__get_valid_importer(self, mock_factory):
+    @mock.patch('pulp.server.webservices.views.repositories.model.Repository.objects')
+    @mock.patch('pulp.server.webservices.views.repositories.manager_factory')
+    def test__get_valid_importer(self, mock_factory, mock_repo_qs):
         """
         Test validation repo importer.
         """
 
-        mock_q_manager = mock_factory.repo_query_manager.return_value
-        mock_q_manager.find_by_id.return_value = {'mock_repo': 'some_repo'}
+        mock_repo_qs.get_repo_or_missing_resource.return_value = {'mock_repo': 'some_repo'}
         mock_imp_manager = mock_factory.repo_importer_manager.return_value
         mock_imp_manager.get_importer.return_value = {'id': 'some_importer'}
 
         importer = repositories._get_valid_importer('some_repo', 'some_importer')
         self.assertEquals(importer, {'id': 'some_importer'})
-        mock_q_manager.find_by_id.assert_called_once_with('some_repo')
+        mock_repo_qs.get_repo_or_missing_resource.assert_called_once_with('some_repo')
         mock_imp_manager.get_importer.assert_called_once_with('some_repo')
 
-    @mock.patch('pulp.server.webservices.views.repositories.manager_factory')
-    def test__get_valid_importer_invalid_repo(self, mock_factory):
+    @mock.patch('pulp.server.webservices.views.repositories.model.Repository.objects')
+    def test__get_valid_importer_invalid_repo(self, mock_repo_qs):
         """
         Test validation when provided repo is invalid.
         """
 
-        mock_q_manager = mock_factory.repo_query_manager.return_value
-        mock_q_manager.find_by_id.return_value = None
+        mock_repo_qs.get_repo_or_missing_resource.return_value.return_value = None
 
         try:
             repositories._get_valid_importer('invalid_repo', 'some_importer')
@@ -177,17 +137,17 @@
 
         self.assertEqual(response.http_status_code, 404)
         self.assertTrue(response.error_code is error_codes.PLP0009)
-        mock_q_manager.find_by_id.assert_called_once_with('invalid_repo')
-
-    @mock.patch('pulp.server.webservices.views.repositories.manager_factory')
-    def test__get_valid_importer_no_importer(self, mock_factory):
+        mock_repo_qs.get_repo_or_missing_resource.assert_called_once_with('invalid_repo')
+
+    @mock.patch('pulp.server.webservices.views.repositories.model.Repository.objects')
+    @mock.patch('pulp.server.webservices.views.repositories.manager_factory')
+    def test__get_valid_importer_no_importer(self, mock_factory, mock_repo_qs):
         """
         Test validation when provided importer is invalid.
         And repo has no importers in general.
         """
 
-        mock_q_manager = mock_factory.repo_query_manager.return_value
-        mock_q_manager.find_by_id.return_value = {'mock_repo': 'some_repo'}
+        mock_repo_qs.get_repo_or_missing_resource.return_value = {'mock_repo': 'some_repo'}
         mock_imp_manager = mock_factory.repo_importer_manager.return_value
         mock_imp_manager.get_importer.side_effect = pulp_exceptions.MissingResource
 
@@ -200,18 +160,18 @@
 
         self.assertEqual(response.http_status_code, 404)
         self.assertTrue(response.error_code is error_codes.PLP0009)
-        mock_q_manager.find_by_id.assert_called_once_with('some_repo')
+        mock_repo_qs.get_repo_or_missing_resource.assert_called_once_with('some_repo')
         mock_imp_manager.get_importer.assert_called_once_with('some_repo')
 
-    @mock.patch('pulp.server.webservices.views.repositories.manager_factory')
-    def test__get_valid_importer_invalid_importer(self, mock_factory):
+    @mock.patch('pulp.server.webservices.views.repositories.model.Repository.objects')
+    @mock.patch('pulp.server.webservices.views.repositories.manager_factory')
+    def test__get_valid_importer_invalid_importer(self, mock_factory, mock_repo_qs):
         """
         Test validation when provided importer is invalid, i.e. it is different
         from valid one.
         """
 
-        mock_q_manager = mock_factory.repo_query_manager.return_value
-        mock_q_manager.find_by_id.return_value = {'mock_repo': 'some_repo'}
+        mock_repo_qs.get_repo_or_missing_resource.return_value = {'mock_repo': 'some_repo'}
         mock_imp_manager = mock_factory.repo_importer_manager.return_value
         mock_imp_manager.get_importer.return_value = {'id': 'some_importer'}
 
@@ -224,11 +184,10 @@
 
         self.assertEqual(response.http_status_code, 404)
         self.assertTrue(response.error_code is error_codes.PLP0009)
-        mock_q_manager.find_by_id.assert_called_once_with('some_repo')
+        mock_repo_qs.get_repo_or_missing_resource.assert_called_once_with('some_repo')
         mock_imp_manager.get_importer.assert_called_once_with('some_repo')
 
 
->>>>>>> 7a6fd8b1
 class TestReposView(unittest.TestCase):
     """
     Tests for ReposView.
