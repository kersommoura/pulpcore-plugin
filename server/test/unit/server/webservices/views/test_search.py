--- conflicted
+++ resolved
@@ -25,11 +25,8 @@
         """
         class FakeSearchView(search.SearchView):
             model = mock.MagicMock()
-<<<<<<< HEAD
-            del model.serializer
-
-=======
->>>>>>> 025321a3
+            del model.serializer
+
         request = mock.MagicMock()
         request.GET = http.QueryDict('')
         view = FakeSearchView()
@@ -118,14 +115,14 @@
         request = mock.MagicMock()
         request.GET = http.QueryDict('field=name&field=id&filters={"name":"admin"}')
         view = FakeSearchView()
-        FakeSearchView.model.objects.find_by_criteria.return_value = ['big money', 'bigger money']
+        view.model.serializer.return_value.data = {'serialized': 'content'}
 
         with mock.patch.object(FakeSearchView, '_generate_response',
                                side_effect=FakeSearchView._generate_response) as _generate_response:
             results = view.get(request)
 
         self.assertEqual(type(results), http.HttpResponse)
-        self.assertEqual(results.content, '["big money", "bigger money"]')
+        self.assertEqual(results.content, '{"serialized": "content"}')
         self.assertEqual(results.status_code, 200)
 
         _generate_response.assert_called_once_with(
