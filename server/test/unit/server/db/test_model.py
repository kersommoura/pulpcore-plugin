# -*- coding: utf-8 -*-

"""
Tests for the pulp.server.db.model module.
"""

from mock import patch, Mock

from mongoengine import (ValidationError, DateTimeField, DictField, Document, IntField, ListField,
                         StringField)

from pulp.common import error_codes, dateutils
from pulp.common.compat import unittest
from pulp.server import exceptions
from pulp.server.exceptions import PulpCodedException
from pulp.server.db import model
from pulp.server.db.fields import ISO8601StringField
from pulp.server.db.querysets import CriteriaQuerySet
from pulp.server.webservices.views import serializers


@patch('pulp.server.db.model.UnsafeRetry')
class TestAutoRetryDocument(unittest.TestCase):
    """
    Test base class for pulp docs.
    """

    def test_decorate_on_init(self, m_retry):
        """
        Ensure that subclass's of AutoRetryDocuments are decorated on init.
        """

        class MockDoc(model.AutoRetryDocument):
            pass

        doc = MockDoc()
        m_retry.decorate_instance.assert_called_once_with(instance=doc, full_name=type(doc))

    def test_abstact(self, m_retry):
        """
        Ensure that AutoRetryDocument is an abstract document.
        """
        self.assertDictEqual(model.AutoRetryDocument._meta, {'abstract': True})


class TestContentUnit(unittest.TestCase):
    """
    Test ContentUnit model
    """

    def test_model_fields(self):
        self.assertTrue(isinstance(model.ContentUnit.id, StringField))
        self.assertTrue(model.ContentUnit.id.primary_key)

        self.assertTrue(isinstance(model.ContentUnit._last_updated, IntField))
        self.assertTrue(model.ContentUnit._last_updated.required)

        self.assertTrue(isinstance(model.ContentUnit.pulp_user_metadata, DictField))

        self.assertTrue(isinstance(model.ContentUnit.storage_path, StringField))
        self.assertEquals(model.ContentUnit.storage_path.db_field, '_storage_path')

        self.assertTrue(isinstance(model.ContentUnit._ns, StringField))
        self.assertTrue(model.ContentUnit._ns)
        self.assertTrue(isinstance(model.ContentUnit.unit_type_id, StringField))
        self.assertTrue(model.ContentUnit.unit_type_id)

    def test_meta_abstract(self):
        self.assertEquals(model.ContentUnit._meta['abstract'], True)

    @patch('pulp.server.db.model.signals')
    def test_attach_signals(self, mock_signals):
        class ContentUnitHelper(model.ContentUnit):
            unit_type_id = StringField(default='foo')
            unit_key_fields = ['apple', 'pear']

        ContentUnitHelper.attach_signals()

        mock_signals.pre_save.connect.assert_called_once_with(ContentUnitHelper.pre_save_signal,
                                                              sender=ContentUnitHelper)

        self.assertEquals('foo', ContentUnitHelper.NAMED_TUPLE.__name__)
        self.assertEquals(('apple', 'pear'), ContentUnitHelper.NAMED_TUPLE._fields)

    def test_attach_signals_without_unit_key_fields_defined(self):
        class ContentUnitHelper(model.ContentUnit):
            unit_type_id = StringField(default='foo')

        try:
            ContentUnitHelper.attach_signals()
            self.fail("Previous call should have raised a PulpCodedException")
        except PulpCodedException, raised_error:
            self.assertEquals(raised_error.error_code, error_codes.PLP0035)
            self.assertEqual(raised_error.error_data, {'class_name': 'ContentUnitHelper'})

    @patch('pulp.server.db.model.dateutils.now_utc_timestamp')
    def test_pre_save_signal(self, mock_now_utc):
        """
        Test the pre_save signal handler
        """
        class ContentUnitHelper(model.ContentUnit):
            id = None
            last_updated = None

        mock_now_utc.return_value = 'foo'
        helper = ContentUnitHelper()
        helper._last_updated = 50

        model.ContentUnit.pre_save_signal({}, helper)

        self.assertIsNotNone(helper.id)

        # make sure the last updated time has been updated
        self.assertEquals(helper._last_updated, 'foo')

    def test_pre_save_signal_leaves_existing_id(self):
        """
        Test the pre_save signal handler leaves an existing id on an object in place
        """
        class ContentUnitHelper(model.ContentUnit):
            id = None
            last_updated = None

        helper = ContentUnitHelper()
        helper.id = "foo"

        model.ContentUnit.pre_save_signal({}, helper)

        # make sure the id wasn't replaced
        self.assertEquals(helper.id, 'foo')

    @patch('pulp.server.db.model.Repository.objects')
    @patch('pulp.server.db.model.RepositoryContentUnit.objects')
    def test_get_repositories(self, mock_rcu_query, mock_repository_query):
        class ContentUnitHelper(model.ContentUnit):
            pass

        c1 = model.RepositoryContentUnit(repo_id='repo1')
        c2 = model.RepositoryContentUnit(repo_id='repo2')

        mock_rcu_query.return_value = [c1, c2]
        mock_repository_query.return_value = ['apples']

        unit = ContentUnitHelper(id='foo_id')

        self.assertEquals(unit.get_repositories(), ['apples'])

        mock_rcu_query.assert_called_once_with(unit_id='foo_id')
        mock_repository_query.assert_called_once_with(repo_id__in=['repo1', 'repo2'])

    @patch('pulp.server.db.model.signals')
    def test_as_named_tuple(self, m_signal):
        class ContentUnitHelper(model.ContentUnit):
            apple = StringField()
            pear = StringField()
            unit_key_fields = ('apple', 'pear')
            unit_type_id = StringField(default='bar')

        # create the named tuple
        ContentUnitHelper.attach_signals()

        helper = ContentUnitHelper(apple='foo', pear='bar')

        n_tuple = helper.unit_key_as_named_tuple

        self.assertEquals(n_tuple, ContentUnitHelper.NAMED_TUPLE(apple='foo', pear='bar'))

    def test_id_to_dict(self):
        class ContentUnitHelper(model.ContentUnit):
            apple = StringField()
            pear = StringField()
            unit_key_fields = ('apple', 'pear')
            unit_type_id = StringField(default='bar')
        my_unit = ContentUnitHelper(apple='apple', pear='pear')
        ret = my_unit.to_id_dict()
        expected_dict = {'unit_key': {'pear': u'pear', 'apple': u'apple'}, 'type_id': 'bar'}
        self.assertEqual(ret, expected_dict)

    def test_type_id(self):
        class ContentUnitHelper(model.ContentUnit):
            unit_type_id = StringField()
        my_unit = ContentUnitHelper(unit_type_id='apple')
        self.assertEqual(my_unit.type_id, 'apple')


class TestFileContentUnit(unittest.TestCase):

    class TestUnit(model.FileContentUnit):
        pass

    def test_init(self):
        unit = TestFileContentUnit.TestUnit()
        self.assertEqual(unit._source_location, None)

    @patch('os.path.exists')
    def test_set_content(self, exists):
        path = '1234'
        unit = TestFileContentUnit.TestUnit()
        exists.return_value = True
        unit.set_content(path)
        exists.assert_called_once_with(path)
        self.assertEquals(unit._source_location, path)

    @patch('os.path.exists')
    def test_set_content_bad_source_location(self, exists):
        """
        Test that the appropriate exception is raised when set_content
        is called with a non existent source_location
        """
        exists.return_value = False
        unit = TestFileContentUnit.TestUnit()
        try:
            unit.set_content('1234')
            self.fail("Previous call should have raised a PulpCodedException")
        except PulpCodedException as raised_error:
            self.assertEquals(raised_error.error_code, error_codes.PLP0036)

    @patch('pulp.server.db.model.FileStorage.put')
    @patch('pulp.server.db.model.FileStorage.open')
    @patch('pulp.server.db.model.FileStorage.close')
    def test_pre_save_signal(self, close, _open, put):
        sender = Mock()
        kwargs = {'a': 1, 'b': 2}

        # test
        unit = TestFileContentUnit.TestUnit()
        unit._source_location = '1234'
        with patch('pulp.server.db.model.ContentUnit.pre_save_signal') as base:
            unit.pre_save_signal(sender, unit, **kwargs)

        # validation
        base.assert_called_once_with(sender, unit, **kwargs)
        _open.assert_called_once_with()
        close.assert_called_once_with()
        put.assert_called_once_with(unit, '1234')
        self.assertEqual(unit._source_location, None)

    @patch('pulp.server.db.model.FileStorage.put')
    @patch('pulp.server.db.model.FileStorage.open')
    @patch('pulp.server.db.model.FileStorage.close')
    def test_pre_save_signal_no_content(self, close, _open, put):
        sender = Mock()
        kwargs = {'a': 1, 'b': 2}

        # test
        unit = TestFileContentUnit.TestUnit()
        unit._source_location = None
        with patch('pulp.server.db.model.ContentUnit.pre_save_signal') as base:
            unit.pre_save_signal(sender, unit, **kwargs)

        # validation
        base.assert_called_once_with(sender, unit, **kwargs)
        self.assertFalse(_open.called)
        self.assertFalse(close.called)
        self.assertFalse(put.called)


class TestSharedContentUnit(unittest.TestCase):

    class TestUnit(model.SharedContentUnit):
        pass

    def test_abstract(self):
        unit = TestSharedContentUnit.TestUnit()
        self.assertRaises(NotImplementedError, getattr, unit, 'storage_provider')
        self.assertRaises(NotImplementedError, getattr, unit, 'storage_id')

    @patch('pulp.server.db.model.SharedStorage.link')
    @patch('pulp.server.db.model.SharedStorage.open')
    @patch('pulp.server.db.model.SharedStorage.close')
    @patch('pulp.server.db.model.SharedContentUnit.storage_provider', 'git')
    @patch('pulp.server.db.model.SharedContentUnit.storage_id', '1234')
    def test_pre_save_signal(self, close, _open, link):
        sender = Mock()
        kwargs = {'a': 1, 'b': 2}

        # test
        unit = TestSharedContentUnit.TestUnit()
        with patch('pulp.server.db.model.ContentUnit.pre_save_signal') as base:
            unit.pre_save_signal(sender, unit, **kwargs)

        # validation
        base.assert_called_once_with(sender, unit, **kwargs)
        _open.assert_called_once_with()
        close.assert_called_once_with()
        link.assert_called_once_with(unit)


class TestRepositoryContentUnit(unittest.TestCase):
    """
    Test RepositoryContentUnit model
    """

    def test_model_superclass(self):
        sample_model = model.RepositoryContentUnit()
        self.assertTrue(isinstance(sample_model, Document))

    def test_model_fields(self):
        self.assertTrue(isinstance(model.RepositoryContentUnit.repo_id, StringField))
        self.assertTrue(model.RepositoryContentUnit.repo_id.required)

        self.assertTrue(isinstance(model.RepositoryContentUnit.unit_id, StringField))
        self.assertTrue(model.RepositoryContentUnit.unit_id.required)

        self.assertTrue(isinstance(model.RepositoryContentUnit.unit_type_id, StringField))
        self.assertTrue(model.RepositoryContentUnit.unit_type_id.required)

        self.assertTrue(isinstance(model.RepositoryContentUnit.created, ISO8601StringField))
        self.assertTrue(model.RepositoryContentUnit.created.required)

        self.assertTrue(isinstance(model.RepositoryContentUnit.updated, ISO8601StringField))
        self.assertTrue(model.RepositoryContentUnit.updated.required)

        self.assertTrue(isinstance(model.RepositoryContentUnit._ns, StringField))
        self.assertEquals(model.RepositoryContentUnit._ns.default, 'repo_content_units')

    def test_meta_collection(self):
        self.assertEquals(model.RepositoryContentUnit._meta['collection'], 'repo_content_units')

    def test_meta_allow_inheritance(self):
        self.assertEquals(model.RepositoryContentUnit._meta['allow_inheritance'], False)

    def test_meta_allow_indexes(self):
        indexes = model.RepositoryContentUnit._meta['indexes']
        self.assertDictEqual(indexes[0], {'fields': ['repo_id', 'unit_type_id', 'unit_id'],
                                          'unique': True})
        self.assertDictEqual(indexes[1], {'fields': ['unit_id']})


class TestReservedResource(unittest.TestCase):
    """
    Test ReservedResource model
    """

    def test_model_superclass(self):
        sample_model = model.ReservedResource()
        self.assertTrue(isinstance(sample_model, Document))

    def test_attributes(self):
        self.assertTrue(isinstance(model.ReservedResource.task_id, StringField))
        self.assertTrue(model.ReservedResource.task_id.primary_key)
        self.assertEqual(model.ReservedResource.task_id.db_field, '_id')

        self.assertTrue(isinstance(model.ReservedResource.worker_name, StringField))
        self.assertTrue(isinstance(model.ReservedResource.resource_id, StringField))

        self.assertTrue(isinstance(model.ReservedResource._ns, StringField))
        self.assertEqual(model.ReservedResource._ns.default, 'reserved_resources')

        self.assertFalse('_id' in model.ReservedResource._fields)
        self.assertFalse('id' in model.ReservedResource._fields)

    def test_indexes(self):
        self.assertEqual(model.ReservedResource._meta['indexes'],
                         ['-worker_name', '-resource_id'])

    def test_meta_collection(self):
        self.assertEqual(model.ReservedResource._meta['collection'], 'reserved_resources')

    def test_meta_inheritance(self):
        self.assertEqual(model.ReservedResource._meta['allow_inheritance'], False)


class TestWorkerModel(unittest.TestCase):
    """
    Test the Worker Model
    """

    def test_model_superclass(self):
        sample_model = model.Worker()
        self.assertTrue(isinstance(sample_model, Document))

    def test_queue_name(self):
        worker = model.Worker()
        worker.name = "fake-worker"
        self.assertEquals(worker.queue_name, 'fake-worker.dq')

    def test_attributes(self):
        self.assertTrue(isinstance(model.Worker.name, StringField))
        self.assertTrue(model.Worker.name.primary_key)

        self.assertTrue(isinstance(model.Worker.last_heartbeat, DateTimeField))

        self.assertTrue('_ns' in model.Worker._fields)

    def test_indexes(self):
        self.assertEqual(model.Worker._meta['indexes'], [])

    def test_meta_collection(self):
        self.assertEqual(model.Worker._meta['collection'], 'workers')

    def test_meta_inheritance(self):
        self.assertEqual(model.Worker._meta['allow_inheritance'], False)

    def test_meta_queryset(self):
        self.assertEqual(model.Worker._meta['queryset_class'], CriteriaQuerySet)


class TestMigrationTracker(unittest.TestCase):
    """
    Test MigrationTracker model
    """

    def test_model_superclass(self):
        sample_model = model.MigrationTracker()
        self.assertTrue(isinstance(sample_model, Document))

    def test_attributes(self):
        self.assertTrue(isinstance(model.MigrationTracker.name, StringField))
        self.assertTrue(model.MigrationTracker.name.unique)
        self.assertTrue(model.MigrationTracker.name.required)

        self.assertTrue(isinstance(model.MigrationTracker.version, IntField))
        self.assertEqual(model.MigrationTracker.version.default, 0)

        self.assertTrue(isinstance(model.MigrationTracker._ns, StringField))
        self.assertEqual(model.MigrationTracker._ns.default, 'migration_trackers')

    def test_indexes(self):
        self.assertEqual(model.MigrationTracker._meta['indexes'], [])

    def test_meta_collection(self):
        self.assertEqual(model.MigrationTracker._meta['collection'], 'migration_trackers')

    def test_meta_inheritance(self):
        self.assertEqual(model.ReservedResource._meta['allow_inheritance'], False)


class TestRepository(unittest.TestCase):

    """
    Tests for the Repository model.
    """

    def test_model_superclass(self):
        """
        Ensure that the Repository model is a subclass of Mongoengine's Document class.
        """
        sample_model = model.Repository()
        self.assertTrue(isinstance(sample_model, Document))

    def test_model_fields(self):
        """
        Assert that each field has the correct type and `required` status.
        """
        self.assertTrue(isinstance(model.Repository.repo_id, StringField))
        self.assertTrue(model.Repository.repo_id.required)
        self.assertEqual(model.Repository.repo_id.db_field, 'repo_id')

        self.assertTrue(isinstance(model.Repository.display_name, StringField))
        self.assertFalse(model.Repository.display_name.required)

        self.assertTrue(isinstance(model.Repository.description, StringField))
        self.assertFalse(model.Repository.description.required)

        self.assertTrue(isinstance(model.Repository.notes, DictField))
        self.assertFalse(model.Repository.notes.required)

        self.assertTrue(isinstance(model.Repository.scratchpad, DictField))
        self.assertFalse(model.Repository.scratchpad.required)

        self.assertTrue(isinstance(model.Repository.content_unit_counts, DictField))
        self.assertFalse(model.Repository.content_unit_counts.required)

        self.assertTrue(isinstance(model.Repository.last_unit_added, DateTimeField))
        self.assertFalse(model.Repository.last_unit_added.required)

        self.assertTrue(isinstance(model.Repository.last_unit_removed, DateTimeField))
        self.assertFalse(model.Repository.last_unit_removed.required)

        self.assertTrue(isinstance(model.Repository._ns, StringField))
        self.assertEquals(model.Repository._ns.default, 'repos')

    def test_meta_collection(self):
        """
        Assert that the collection name is correct.
        """
        self.assertEquals(model.Repository._meta['collection'], 'repos')

    def test_meta_allow_inheritance(self):
        """
        Ensure that inheritance is not allowed.
        """
        self.assertEquals(model.Repository._meta['allow_inheritance'], False)

    def test_meta_allow_indexes(self):
        """
        Test that the indexes are set correctly.
        """
        indexes = model.Repository._meta['indexes']
        self.assertDictEqual(indexes[0], {'fields': ['-repo_id'], 'unique': True})

    def test_invalid_repo_id(self):
        """

        Ensure that validation raises as expected when invalid characters are present.
        """
        repo_obj = model.Repository('invalid_char%')
        self.assertRaises(ValidationError, repo_obj.validate)

    def test_create_i18n(self):
        """
        Test use of international text for fields that are not repo_id.
        """
        i18n_text = 'Brasília'
        repo_obj = model.Repository('limited_characters', i18n_text, i18n_text)
        repo_obj.validate()

    def test_to_transfer_repo(self):
        """
        Test changing a repository object into a transfer unit for plugins.
        """
        dt = dateutils.now_utc_datetime_with_tzinfo()
        data = {
            'repo_id': 'foo',
            'display_name': 'bar',
            'description': 'baz',
            'notes': 'qux',
            'content_unit_counts': {'units': 1},
            'last_unit_added': dt,
            'last_unit_removed': dt
        }
        repo_obj = model.Repository(**data)
        repo = repo_obj.to_transfer_repo()

        self.assertEquals('foo', repo.id)
        self.assertFalse(hasattr(repo, 'repo_id'))
        self.assertEquals('bar', repo.display_name)
        self.assertEquals('baz', repo.description)
        self.assertEquals('qux', repo.notes)
        self.assertEquals({'units': 1}, repo.content_unit_counts)
        self.assertEquals(dt, repo.last_unit_added)
        self.assertEquals(dt, repo.last_unit_removed)
        self.assertEquals(repo_obj, repo.repo_obj)

    def test_update_from_delta(self):
        """
        Update repository information from a delta dictionary.
        """
        repo_obj = model.Repository('mock_repo')
        repo_obj.update_from_delta({'display_name': 'dn_updated', 'description': 'd_update'})
        self.assertEqual(repo_obj.display_name, 'dn_updated')
        self.assertEqual(repo_obj.description, 'd_update')

    def test_update_from_delta_skips_prohibited_fields(self):
        """
        Attempt to update a prohibited field. Make sure it is ignored.
        """
        repo_obj = model.Repository('mock_repo')
        repo_obj.update_from_delta({'repo_id': 'id_updated'})
        self.assertEqual(repo_obj.repo_id, 'mock_repo')

    def test_update_from_delta_notes(self):
        """
        Test the update of notes.

        Make sure new fields are added, fields changed to `None` are removed, and existing fields
        are modified.
        """
        repo_obj = model.Repository('mock_repo', notes={'remove': 1, 'leave': 2, 'modify': 3})
        repo_obj.update_from_delta({'notes': {'remove': None, 'modify': 4, 'add': 5}})
        self.assertEqual(repo_obj.repo_id, 'mock_repo')
        self.assertFalse('remove' in repo_obj.notes)
        self.assertEqual(repo_obj.notes['leave'], 2)
        self.assertEqual(repo_obj.notes['modify'], 4)
        self.assertEqual(repo_obj.notes['add'], 5)


class TestImporter(unittest.TestCase):
    """
    Tests for the importer class.
    """
    def test_model_superclass(self):
        """
        Ensure that the class is a Mongoengine Document.
        """
        sample_model = model.Importer()
        self.assertTrue(isinstance(sample_model, Document))

    def test_attributes(self):
        """
        Ensure the attributes are the correct type and they have the correct values.
        """
        self.assertTrue(isinstance(model.Importer.repo_id, StringField))
        self.assertTrue(model.Importer.repo_id.required)
        self.assertTrue(isinstance(model.Importer.importer_type_id, StringField))
        self.assertTrue(model.Importer.importer_type_id.required)
        self.assertTrue(isinstance(model.Importer.config, DictField))
        self.assertFalse(model.Importer.config.required)
        self.assertTrue(isinstance(model.Importer._ns, StringField))
        self.assertEquals(model.Importer._ns.default, 'repo_importers')

    def test_serializer(self):
        """
        Ensure that the serializer is set.
        """
        self.assertEqual(model.Importer.serializer, serializers.ImporterSerializer)

    def test_meta_collection(self):
        """
        Assert that the collection name is correct.
        """
        self.assertEquals(model.Importer._meta['collection'], 'repo_importers')

    def test_meta_allow_inheritance(self):
        """
        Ensure that inheritance is not allowed.
        """
        self.assertEquals(model.Importer._meta['allow_inheritance'], False)

    def test_meta_allow_indexes(self):
        """
        Test that the indexes are set correctly.
        """
        indexes = model.Importer._meta['indexes']
        self.assertDictEqual(
            indexes[0], {'fields': ['-repo_id', '-importer_type_id'], 'unique': True})


class TestCeleryBeatLock(unittest.TestCase):
    """
    Test the CeleryBeatLock class.
    """
    def test_model_superclass(self):
        sample_model = model.CeleryBeatLock()
        self.assertTrue(isinstance(sample_model, Document))

    def test_attributes(self):
        self.assertTrue(isinstance(model.CeleryBeatLock.celerybeat_name, StringField))
        self.assertTrue(model.CeleryBeatLock.celerybeat_name.required)

        self.assertTrue(isinstance(model.CeleryBeatLock.timestamp, DateTimeField))
        self.assertTrue(model.CeleryBeatLock.timestamp.required)

        self.assertTrue(isinstance(model.CeleryBeatLock.lock, StringField))
        self.assertTrue(model.CeleryBeatLock.lock.required)
        self.assertTrue(model.CeleryBeatLock.lock.default, 'locked')
        self.assertTrue(model.CeleryBeatLock.lock.unique)

        self.assertTrue('_ns' in model.CeleryBeatLock._fields)

    def test_meta_collection(self):
        """
        Assert that the collection name is correct.
        """
        self.assertEquals(model.CeleryBeatLock._meta['collection'], 'celery_beat_lock')


<<<<<<< HEAD
class TestLazyCatalogEntry(unittest.TestCase):
    """
    Test the LazyCatalogEntry class.
    """
    COLLECTION_NAME = 'lazy_content_catalog'

    def test_model_superclass(self):
        sample_model = model.LazyCatalogEntry()
        self.assertTrue(isinstance(sample_model, model.AutoRetryDocument))

    def test_attributes(self):
        self.assertTrue(isinstance(model.LazyCatalogEntry.path, StringField))
        self.assertTrue(model.LazyCatalogEntry.path.required)

        self.assertTrue(isinstance(model.LazyCatalogEntry.importer_id, StringField))
        self.assertTrue(model.LazyCatalogEntry.importer_id.required)

        self.assertTrue(isinstance(model.LazyCatalogEntry.unit_id, StringField))
        self.assertTrue(model.LazyCatalogEntry.unit_id.required)

        self.assertTrue(isinstance(model.LazyCatalogEntry.unit_type_id, StringField))
        self.assertTrue(model.LazyCatalogEntry.unit_type_id.required)

        self.assertTrue(isinstance(model.LazyCatalogEntry.checksum, StringField))
        self.assertFalse(model.LazyCatalogEntry.checksum.required)

        self.assertTrue(isinstance(model.LazyCatalogEntry.checksum_algorithm, StringField))
        self.assertFalse(model.LazyCatalogEntry.checksum_algorithm.required)

        self.assertTrue(isinstance(model.LazyCatalogEntry._ns, StringField))
        self.assertEqual(self.COLLECTION_NAME, model.LazyCatalogEntry._ns.default)

    def test_indexes(self):
        expected = [[('importer_id', 1)], [('path', -1), ('importer_id', -1)], [(u'_id', 1)]]
        result = model.LazyCatalogEntry.list_indexes()
        self.assertEqual(expected, result)

    def test_meta_collection(self):
        self.assertEquals(model.LazyCatalogEntry._meta['collection'], self.COLLECTION_NAME)


class TestDeferredDownload(unittest.TestCase):
    """
    Test the DeferredDownload class.
    """

    def test_model_superclass(self):
        sample_model = model.DeferredDownload()
        self.assertTrue(isinstance(sample_model, model.AutoRetryDocument))

    def test_attributes(self):
        self.assertTrue(isinstance(model.DeferredDownload.unit_id, StringField))
        self.assertTrue(model.DeferredDownload.unit_id.required)

        self.assertTrue(isinstance(model.DeferredDownload.unit_type_id, StringField))
        self.assertTrue(model.DeferredDownload.unit_type_id.required)

        self.assertTrue(isinstance(model.DeferredDownload._ns, StringField))
        self.assertEqual('deferred_download', model.DeferredDownload._ns.default)

    def test_indexes(self):
        result = model.DeferredDownload.list_indexes()
        self.assertEqual([[('unit_id', 1), ('unit_type_id', 1)], [(u'_id', 1)]], result)

    def test_meta_collection(self):
        """
        Assert that the collection name is correct.
        """
        self.assertEquals(model.DeferredDownload._meta['collection'], 'deferred_download')
=======
class TestUser(unittest.TestCase):
    """
    Tests for the User model.
    """

    def test_model_superclass(self):
        """
        Ensure that the model inherrits from Mongoengine Document.
        """
        sample_model = model.CeleryBeatLock()
        self.assertTrue(isinstance(sample_model, Document))

    def test_attributes(self):
        self.assertTrue(isinstance(model.User.login, StringField))
        self.assertTrue(model.User.login.required)

        self.assertTrue(isinstance(model.User.name, StringField))
        self.assertFalse(model.User.name.required)

        self.assertTrue(isinstance(model.User.password, StringField))
        self.assertFalse(model.User.password.required)

        self.assertTrue(isinstance(model.User.roles, ListField))

    def test_meta_collection(self):
        """
        Assert that the collection name is correct.
        """
        self.assertEquals(model.User._meta['collection'], 'users')

    def test_meta_allow_inheritance(self):
        """
        Ensure that inheritance is not allowed.
        """
        self.assertEquals(model.User._meta['allow_inheritance'], False)

    def test_meta_allow_indexes(self):
        """
        Test that the indexes are set correctly.
        """
        indexes = model.User._meta['indexes']
        self.assertDictEqual(indexes[1], {'fields': ['-login', '-name'], 'unique': True})
        self.assertEqual(indexes[0], '-roles')

    def test_queryset(self):
        """
        Test that the model can search with criteria.
        """
        self.assertEqual(model.User._meta['queryset_class'], CriteriaQuerySet)


class TestUserAuth(unittest.TestCase):
    """
    Test password and superuser methods of the User model.
    """

    def setUp(self):
        """
        Create a base User.
        """
        self.user = model.User(login='test', password='some password')

    def test_password_integrated(self):
        """
        Test the password setting and checking end to end.
        """
        self.user.set_password('mock_password')
        self.assertTrue(self.user.check_password('mock_password'))
        self.user.set_password('new_password')
        self.assertFalse(self.user.check_password('mock_password'))

    def test_set_password_integrated(self):
        """
        Test setting password end to end.
        """
        password = "some password"
        self.user.set_password(password)
        self.assertNotEqual(self.user.password, password)

    @patch('pulp.server.db.model.User._hash_password')
    def test_set_password(self, mock_hash):
        """
        Test setting a password.
        """
        password = "some password"
        self.user.set_password(password)
        self.assertEqual(self.user.password, mock_hash.return_value)

    @patch('pulp.server.db.model.User._hash_password')
    def test_set_password_not_string(self, mock_hash):
        """
        Test setting a password.
        """
        password = 1
        self.assertRaises(exceptions.InvalidValue, self.user.set_password, password)

    @patch('pulp.server.db.model.User._pbkdf_sha256')
    @patch('pulp.server.db.model.User._random_bytes')
    def test_hash_password(self, mock_rand, mock_sha):
        """
        Test hashing a password.
        """
        password = "some password"
        mock_rand.return_value.encode.return_value.strip.return_value = 'mock_salt'
        mock_sha.return_value.encode.return_value.strip.return_value = 'mock_hash'
        salted = self.user._hash_password(password)
        self.assertEqual(salted, 'mock_salt,mock_hash')

    @patch('pulp.server.db.model.random')
    def test_rand_bytes(self, mock_rand):
        """
        Test building a salt.
        """
        mock_rand.randrange.return_value = 52  # Guaranteed random number xkcd.com/221/
        self.assertEqual(self.user._random_bytes(4), '4444')

    @patch('pulp.server.db.model.digestmod')
    @patch('pulp.server.db.model.HMAC')
    def test_pbkdf_sha256(self, mock_hmac, mock_digest):
        """
        Test use of HMAC library to do the hashing under the hood.
        """
        hashed = self.user._pbkdf_sha256('password', 'salt', 1)
        self.assertTrue(hashed is mock_hmac.return_value.digest.return_value)
        mock_hmac.assert_called_once_with('password', 'salt', mock_digest)

    def test_is_superuser(self):
        """
        Test determining if the user is a super user.
        """
        self.user.roles = ['one role']
        self.assertFalse(self.user.is_superuser())
        self.user.roles = ['one role', model.SUPER_USER_ROLE]
        self.assertTrue(self.user.is_superuser())


class SystemUser(unittest.TestCase):
    """
    Tests for the system user (no user is logged in)
    """

    def test_init(self):
        """
        Make sure the SystemUser has the correct attributes.
        """
        sys_user = model.SystemUser()
        self.assertEqual(sys_user.login, model.SYSTEM_LOGIN)
        self.assertEqual(sys_user.password, None)
        self.assertEqual(sys_user.name, model.SYSTEM_LOGIN)
        self.assertEqual(sys_user.roles, [])
        self.assertEqual(sys_user._id, model.SYSTEM_ID)
        self.assertEqual(sys_user.id, model.SYSTEM_ID)

    def test_singleton(self):
        """
        Since it is a singleton, all instances should be the same.
        """
        sys_u_1 = model.SystemUser()
        sys_u_2 = model.SystemUser()
        self.assertTrue(sys_u_1 is sys_u_2)
>>>>>>> 1939898e
<|MERGE_RESOLUTION|>--- conflicted
+++ resolved
@@ -646,7 +646,6 @@
         self.assertEquals(model.CeleryBeatLock._meta['collection'], 'celery_beat_lock')
 
 
-<<<<<<< HEAD
 class TestLazyCatalogEntry(unittest.TestCase):
     """
     Test the LazyCatalogEntry class.
@@ -716,7 +715,8 @@
         Assert that the collection name is correct.
         """
         self.assertEquals(model.DeferredDownload._meta['collection'], 'deferred_download')
-=======
+
+
 class TestUser(unittest.TestCase):
     """
     Tests for the User model.
@@ -876,5 +876,4 @@
         """
         sys_u_1 = model.SystemUser()
         sys_u_2 = model.SystemUser()
-        self.assertTrue(sys_u_1 is sys_u_2)
->>>>>>> 1939898e
+        self.assertTrue(sys_u_1 is sys_u_2)