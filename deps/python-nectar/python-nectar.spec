--- conflicted
+++ resolved
@@ -46,11 +46,6 @@
 %doc LICENSE.txt
 
 %changelog
-<<<<<<< HEAD
-=======
-* Wed Jul 31 2013 Jeff Ortel <jortel@redhat.com> 1.0.0-1
-- bumped nectar to version 1.0.0 (jortel@redhat.com)
-
 * Wed Jul 31 2013 Jeff Ortel <jortel@redhat.com> 1.0.0-1
 - got rid of fancy eventlet concurrency, regular os operations are faster;
   fixed bug where the report state was never started (jason.connor@gmail.com)
@@ -58,7 +53,7 @@
   provided (jason.connor@gmail.com)
 - initial attempt at implementing an eventlet-based local file downloader
   (jason.connor@gmail.com)
->>>>>>> c824f31e
+
 * Wed Jul 03 2013 Jeff Ortel <jortel@redhat.com> 0.99-2
 - 979582 - nectar now compensates for servers that send an incorrect content-
   encoding header for files that are gzipped. (mhrivnak@redhat.com)
