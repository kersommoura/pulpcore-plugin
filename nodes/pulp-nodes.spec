%{!?python_sitelib: %global python_sitelib %(%{__python} -c "from distutils.sysconfig import get_python_lib; print(get_python_lib())")}
%{!?python_sitearch: %global python_sitearch %(%{__python} -c "from distutils.sysconfig import get_python_lib; print(get_python_lib(1))")}


# ---- Pulp Nodes -------------------------------------------------------------

Name: pulp-nodes
Version: 2.5.2
<<<<<<< HEAD
Release: 0.1%{?dist}
=======
Release: 0.0.beta%{?dist}
>>>>>>> 973834cf
Summary: Support for pulp nodes
Group: Development/Languages
License: GPLv2
URL: https://fedorahosted.org/pulp/
Source0: https://github.com/pulp/pulp/archive/%{name}-%{version}.tar.gz
BuildRoot: %{_tmppath}/%{name}-%{version}-%{release}-root-%(%{__id_u} -n)
BuildArch:noarch
BuildRequires: python2-devel
BuildRequires: python-setuptools
BuildRequires: rpm-python

%description
Provides a collection of platform plugins, client extensions and agent
handlers that provide nodes support.  Nodes provides the ability for
a child Pulp server to synchronize repositories and content with a
parent Pulp server to which it has registered as a consumer.

%prep
%setup -q

%build
pushd common
%{__python} setup.py build
popd
pushd parent
%{__python} setup.py build
popd
pushd child
%{__python} setup.py build
popd
pushd extensions/admin
%{__python} setup.py build
popd
pushd extensions/consumer
%{__python} setup.py build
popd

%install
rm -rf %{buildroot}
pushd common
%{__python} setup.py install -O1 --skip-build --root %{buildroot}
popd
pushd parent
%{__python} setup.py install -O1 --skip-build --root %{buildroot}
popd
pushd child
%{__python} setup.py install -O1 --skip-build --root %{buildroot}
popd
pushd extensions/admin
%{__python} setup.py install -O1 --skip-build --root %{buildroot}
popd
pushd extensions/consumer
%{__python} setup.py install -O1 --skip-build --root %{buildroot}
popd

# Directories
mkdir -p /srv
mkdir -p %{buildroot}/%{_sysconfdir}/pulp
mkdir -p %{buildroot}/%{_usr}/lib/pulp/plugins/types
mkdir -p %{buildroot}/%{_var}/lib/pulp/nodes/published/http
mkdir -p %{buildroot}/%{_var}/lib/pulp/nodes/published/https
mkdir -p %{buildroot}/%{_var}/www/pulp/nodes
mkdir -p %{buildroot}/%{_bindir}

# Configuration
pushd common
cp -R etc/pulp %{buildroot}/%{_sysconfdir}
popd
pushd parent
cp -R etc/httpd %{buildroot}/%{_sysconfdir}
cp -R etc/pulp %{buildroot}/%{_sysconfdir}
popd
pushd child
cp -R etc/pulp %{buildroot}/%{_sysconfdir}
popd

# Scripts
pushd common
cp bin/* %{buildroot}/%{_bindir}
popd

# Types
cp -R child/pulp_node/importers/types/* %{buildroot}/%{_usr}/lib/pulp/plugins/types/

# WWW
ln -s %{_var}/lib/pulp/nodes/published/http %{buildroot}/%{_var}/www/pulp/nodes
ln -s %{_var}/lib/pulp/nodes/published/https %{buildroot}/%{_var}/www/pulp/nodes

%clean
rm -rf %{buildroot}


# --- macros -----------------------------------------------------------------


# define required pulp platform version.
%global pulp_version %{version}

# ---- Common ----------------------------------------------------------------

%package common
Summary: Pulp nodes common modules
Group: Development/Languages
Requires: %{name}-common = %{version}
Requires: pulp-server = %{pulp_version}
Requires: python-pulp-bindings = %{pulp_version}

%description common
Pulp nodes common modules.

%files common
%defattr(-,root,root,-)
%dir %{python_sitelib}/pulp_node
%dir %{python_sitelib}/pulp_node/extensions
%{_bindir}/pulp-gen-nodes-certificate
%{python_sitelib}/pulp_node/extensions/__init__.py*
%{python_sitelib}/pulp_node/*.py*
%{python_sitelib}/pulp_node_common*.egg-info
%defattr(640,root,apache,-)
# The nodes.conf file contains OAuth secrets, so we don't want it to be world readable
%config(noreplace) %{_sysconfdir}/pulp/nodes.conf
%defattr(-,root,root,-)
%doc

%post common
# Generate the certificate used to access the local server.
pulp-gen-nodes-certificate

%postun common
# clean up the nodes certificate.
if [ $1 -eq 0 ]; then
  rm -rf /etc/pki/pulp/nodes
fi


# ---- Parent Nodes ----------------------------------------------------------

%package parent
Summary: Pulp parent nodes support
Group: Development/Languages
Requires: %{name}-common = %{version}
Requires: pulp-server = %{pulp_version}

%description parent
Pulp parent nodes support.

%files parent
%defattr(-,root,root,-)
%config(noreplace) %{_sysconfdir}/httpd/conf.d/pulp_nodes.conf
%{_sysconfdir}/pulp/server/plugins.conf.d/nodes/distributor/
%{python_sitelib}/pulp_node/profilers/
%{python_sitelib}/pulp_node/distributors/
%{python_sitelib}/pulp_node_parent*.egg-info
%defattr(-,apache,apache,-)
%{_var}/lib/pulp/nodes
%{_var}/www/pulp/nodes
%defattr(-,root,root,-)
%doc


# ---- Child Nodes -----------------------------------------------------------

%package child
Summary: Pulp child nodes support
Group: Development/Languages
Requires: %{name}-common = %{version}
Requires: pulp-server = %{pulp_version}
Requires: python-pulp-agent-lib = %{pulp_version}
Requires: python-nectar >= 1.1.2

%description child
Pulp child nodes support.

%files child
%defattr(-,root,root,-)
%dir %{_sysconfdir}/pulp/server/plugins.conf.d/nodes/importer
%{python_sitelib}/pulp_node/importers/
%{python_sitelib}/pulp_node/handlers/
%{python_sitelib}/pulp_node_child*.egg-info
%{_usr}/lib/pulp/plugins/types/nodes.json
%{_sysconfdir}/pulp/agent/conf.d/nodes.conf
%defattr(640,root,apache,-)
# We don't want the importer config to be world readable, since it can contain proxy passwords
%{_sysconfdir}/pulp/server/plugins.conf.d/nodes/importer/*
%defattr(-,root,root,-)
%doc


# ---- Admin Extensions ------------------------------------------------------

%package admin-extensions
Summary: Pulp admin client extensions
Group: Development/Languages
Requires: %{name}-common = %{version}
Requires: pulp-admin-client = %{pulp_version}

%description admin-extensions
Pulp nodes admin client extensions.

%files admin-extensions
%defattr(-,root,root,-)
%{python_sitelib}/pulp_node/extensions/admin/
%{python_sitelib}/pulp_node_admin_extensions*.egg-info
%doc


# ---- Consumer Extensions ---------------------------------------------------

%package consumer-extensions
Summary: Pulp consumer client extensions
Group: Development/Languages
Requires: %{name}-common = %{version}
Requires: pulp-consumer-client = %{pulp_version}

%description consumer-extensions
Pulp nodes consumer client extensions.

%files consumer-extensions
%defattr(-,root,root,-)
%{python_sitelib}/pulp_node/extensions/consumer/
%{python_sitelib}/pulp_node_consumer_extensions*.egg-info
%doc


# ----------------------------------------------------------------------------


%changelog
* Fri Dec 19 2014 Randy Barlow <rbarlow@redhat.com> 2.5.2-0.0.beta
- Pulp rebuild

* Wed Dec 10 2014 Barnaby Court <bcourt@redhat.com> 2.5.1-1
- Pulp rebuild

* Fri Nov 21 2014 Austin Macdonald <asmacdo@gmail.com> 2.5.0-1
- 1150297 - Update versions from 2.4.x to 2.5.0. (rbarlow@redhat.com)

* Thu Jul 31 2014 Randy Barlow <rbarlow@redhat.com> 2.4.0-1
- 1125030 - Handle both styles of certificate stores. (rbarlow@redhat.com)
- 1113590 - Nodes requires Pulp's cert to be trusted 1112906 - pulp-admin
  requires Pulp's cert to be trusted 1112904 - pulp-consumer requires Pulp's
  cert to be trusted (rbarlow@redhat.com)
- 1005899 - support 'message' reported during node sync. (jortel@redhat.com)
- 1096931 - improving repo update command to better detect spawned tasks
  (mhrivnak@redhat.com)
- 1091530 - fix rendering a progress report = None. (jortel@redhat.com)
- 1087863 - Fix progress reporting in node sync command. (jortel@redhat.com)
- 1085545 - Fix permissions on /etc/pulp/server/plugins.conf.d/nodes/importer.
  (jortel@redhat.com)
- 1073154 - Do not log newlines or long messages. (rbarlow@redhat.com)
- 921743 - Adjust ownership and permissions for a variety of the RPM paths.
  (rbarlow@redhat.com)
- 1005899 - report errors fetching bindings from the parent in the report.
  (jortel@redhat.com)
- 995076 - make sure to call finalize on the nectar config object
  (jason.connor@gmail.com)
- 1029057 - have nodes replicate the repository scratchpad. (jortel@redhat.com)
- 1022646 - remove units_path; in 2.3, it's method. (jortel@redhat.com)

* Wed Nov 06 2013 Jeff Ortel <jortel@redhat.com> 2.3.0-1
- 1022646 - migration_0 needs to add units_size=0. (jortel@redhat.com)
- 1022646 - fix migration of nodes 2.2 => 2.3 manifests. (jortel@redhat.com)
- 1020549 - tar the content of the distribution directory instead of the
  directory. (jortel@redhat.com)
- 1017924 - unzip the units.json instead of reading/seeking using gzip.
  (jortel@redhat.com)
- 1013097 - permit (.) in node IDs. (jortel@redhat.com)
- 965751 - migrate nodes to use threaded downloader. (jortel@redhat.com)
- 1004346 - deal with bindings w (None) as binding_config. (jortel@redhat.com)
- 1005898 - Remove unnecessary dependency on gofer in pulp-nodes.spec file
  (bcourt@redhat.com)
- 1003285 - fixed an attribute access for an attribute that doesn't exist in
  python 2.6. (mhrivnak@redhat.com)
- 915330 - Fix performance degradation of importer and distributor
  configuration validation as the number of repositories increased
  (bcourt@redhat.com)
- nodes support updated content units. (jortel@redhat.com)
- 991201 - use plugin specific attribute for type_id. (jortel@redhat.com)
- 989627 - dont use rstrip() to remove a file suffix. (jortel@redhat.com)
- 988913 - mirror (node) strategy only affect specified repos when units
  type_id=repository. (jortel@redhat.com)
- 977948 - fix distributor updating during node sync. (jortel@redhat.com)
- purge changelog
- 924832 - check if node is already activated. (jortel@redhat.com)

* Tue Jun 04 2013 Jeff Ortel <jortel@redhat.com> 2.2.0-1
- 968543 - remove conditional in pulp_version macro. (jortel@redhat.com)
- 955356 - pulp-nodes-child requires: pulp-agent. (jortel@redhat.com)
- 922229 - fix progress rendering. rendering depends on bindings processed in a
  determined order.  Perhaps fragile and should revisit progress rendering.
  (jortel@redhat.com)
- 919118 - use succeeded flag to render success message or not.
  (jortel@redhat.com)
- 919134 - Add explaination to BadRequest raised when distributor not
  installed. (jortel@redhat.com)
- 919200 - move node level update strategy to consumer note.
  (jortel@redhat.com)
- 919177 - display bindings collated by strategy. (jortel@redhat.com)
- 921159 - Better description of --auto-publish. (jortel@redhat.com)
- 921107 - Fix grammatical error in node activate message. (jortel@redhat.com)
- 921104 - Fix variable substitution in message. (jortel@redhat.com)

* Mon Mar 04 2013 Jeff Ortel <jortel@redhat.com> 2.1.0-1
- 916345 - SSLCACertificateFile not supported with <Directory/> in apache 2.4
  (jortel@redhat.com)
- new package built with tito<|MERGE_RESOLUTION|>--- conflicted
+++ resolved
@@ -6,11 +6,7 @@
 
 Name: pulp-nodes
 Version: 2.5.2
-<<<<<<< HEAD
-Release: 0.1%{?dist}
-=======
 Release: 0.0.beta%{?dist}
->>>>>>> 973834cf
 Summary: Support for pulp nodes
 Group: Development/Languages
 License: GPLv2
