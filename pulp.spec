%{!?python_sitelib: %global python_sitelib %(%{__python} -c "from distutils.sysconfig import get_python_lib; print(get_python_lib())")}
%{!?python_sitearch: %global python_sitearch %(%{__python} -c "from distutils.sysconfig import get_python_lib; print(get_python_lib(1))")}

%if 0%{?rhel} == 5
%define pulp_admin 0
%define pulp_client_oauth 0
%define pulp_server 0
%else
%define pulp_admin 1
%define pulp_client_oauth 1
%define pulp_server 1
%endif

%if %{pulp_server}
#SELinux
%define selinux_variants mls strict targeted
%define selinux_policyver %(sed -e 's,.*selinux-policy-\\([^/]*\\)/.*,\\1,' /usr/share/selinux/devel/policyhelp 2> /dev/null)
%define moduletype apps
%endif

# Determine whether we should target Upstart or systemd for this build
%if 0%{?rhel} >= 7 || 0%{?fedora} >= 15
%define pulp_systemd 1
%else
%define pulp_systemd 0
%endif

# ---- Pulp Platform -----------------------------------------------------------

Name: pulp
<<<<<<< HEAD
Version: 2.5.0
Release: 0.1.alpha%{?dist}
=======
Version: 2.4.1
Release: 0.8.beta%{?dist}
%define nondist_release %(echo %{release} | sed 's/%{?dist}//')
>>>>>>> 1dedaaf1
Summary: An application for managing software content
Group: Development/Languages
License: GPLv2
URL: https://fedorahosted.org/pulp/
Source0: https://github.com/%{name}/%{name}/archive/%{name}-%{version}-%{nondist_release}.tar.gz
BuildRoot: %{_tmppath}/%{name}-%{version}-%{release}-root-%(%{__id_u} -n)
BuildArch: noarch
BuildRequires: python2-devel
BuildRequires: python-setuptools
BuildRequires: rpm-python

%description
Pulp provides replication, access, and accounting for software repositories.

%prep
%setup -q

%build
for directory in agent bindings client_consumer client_lib common
do
    pushd $directory
    %{__python} setup.py build
    popd
done

# pulp-admin build block
%if %{pulp_admin}
pushd client_admin
%{__python} setup.py build
popd
%endif # End pulp-admin build block

%if %{pulp_server}
pushd server
%{__python} setup.py build
popd

# SELinux Configuration
cd server/selinux/server
%if 0%{?rhel} >= 6
    distver=rhel%{rhel}
%endif
%if 0%{?fedora} >= 18
    distver=fedora%{fedora}
%endif
sed -i "s/policy_module(pulp-server, [0-9]*.[0-9]*.[0-9]*)/policy_module(pulp-server, %{version})/" pulp-server.te
sed -i "s/policy_module(pulp-celery, [0-9]*.[0-9]*.[0-9]*)/policy_module(pulp-celery, %{version})/" pulp-celery.te
./build.sh ${distver}
cd -
%endif

%install
rm -rf %{buildroot}
for directory in agent bindings client_consumer client_lib common
do
    pushd $directory
    %{__python} setup.py install -O1 --skip-build --root %{buildroot}
    popd
done

# Directories
mkdir -p %{buildroot}/%{_sysconfdir}/%{name}/
mkdir -p %{buildroot}/%{_sysconfdir}/%{name}/agent
mkdir -p %{buildroot}/%{_sysconfdir}/%{name}/agent/conf.d
mkdir -p %{buildroot}/%{_sysconfdir}/%{name}/consumer
mkdir -p %{buildroot}/%{_sysconfdir}/%{name}/consumer/conf.d
mkdir -p %{buildroot}/%{_sysconfdir}/gofer/plugins
mkdir -p %{buildroot}/%{_sysconfdir}/pki/%{name}
mkdir -p %{buildroot}/%{_sysconfdir}/pki/%{name}/consumer
mkdir -p %{buildroot}/%{_sysconfdir}/pki/%{name}/consumer/server
mkdir -p %{buildroot}/%{_sysconfdir}/rc.d/init.d
mkdir -p %{buildroot}/%{_usr}/lib/%{name}/
mkdir -p %{buildroot}/%{_usr}/lib/%{name}/consumer
mkdir -p %{buildroot}/%{_usr}/lib/%{name}/consumer/extensions
mkdir -p %{buildroot}/%{_usr}/lib/%{name}/agent
mkdir -p %{buildroot}/%{_usr}/lib/%{name}/agent/handlers
mkdir -p %{buildroot}/%{_var}/log/%{name}/
mkdir -p %{buildroot}/%{_libdir}/gofer/plugins
mkdir -p %{buildroot}/%{_bindir}

# pulp-admin installation
%if %{pulp_admin}
pushd client_admin
%{__python} setup.py install -O1 --skip-build --root %{buildroot}
popd

mkdir -p %{buildroot}/%{_sysconfdir}/%{name}/admin
mkdir -p %{buildroot}/%{_sysconfdir}/%{name}/admin/conf.d
mkdir -p %{buildroot}/%{_sysconfdir}/bash_completion.d
mkdir -p %{buildroot}/%{_usr}/lib/%{name}/admin
mkdir -p %{buildroot}/%{_usr}/lib/%{name}/admin/extensions

cp -R client_admin/etc/pulp/admin/admin.conf %{buildroot}/%{_sysconfdir}/%{name}/admin/
cp client_admin/etc/bash_completion.d/pulp-admin %{buildroot}/%{_sysconfdir}/bash_completion.d/
%endif # End pulp_admin installation block

# Server installation
%if %{pulp_server}
pushd server
%{__python} setup.py install -O1 --skip-build --root %{buildroot}
popd

# These directories are specific to the server
mkdir -p %{buildroot}/srv
mkdir -p %{buildroot}/%{_sysconfdir}/%{name}/content/sources/conf.d
mkdir -p %{buildroot}/%{_sysconfdir}/%{name}/server
mkdir -p %{buildroot}/%{_sysconfdir}/%{name}/server/plugins.conf.d
mkdir -p %{buildroot}/%{_sysconfdir}/%{name}/vhosts80
mkdir -p %{buildroot}/%{_sysconfdir}/default/
mkdir -p %{buildroot}/%{_sysconfdir}/httpd/conf.d/
mkdir -p %{buildroot}/%{_usr}/lib/%{name}/plugins
mkdir -p %{buildroot}/%{_usr}/lib/%{name}/plugins/types
mkdir -p %{buildroot}/%{_var}/lib/%{name}/celery
mkdir -p %{buildroot}/%{_var}/lib/%{name}/uploads
mkdir -p %{buildroot}/%{_var}/lib/%{name}/published
mkdir -p %{buildroot}/%{_var}/lib/%{name}/static
mkdir -p %{buildroot}/%{_var}/www

# Configuration
cp -R server/etc/pulp/* %{buildroot}/%{_sysconfdir}/%{name}

# Apache Configuration
%if 0%{?fedora} >= 18 || 0%{?rhel} >= 7
cp server/etc/httpd/conf.d/pulp_apache_24.conf %{buildroot}/%{_sysconfdir}/httpd/conf.d/pulp.conf
%else
cp server/etc/httpd/conf.d/pulp_apache_22.conf %{buildroot}/%{_sysconfdir}/httpd/conf.d/pulp.conf
%endif

# Server init scripts/unit files and environment files
%if %{pulp_systemd} == 0
cp server/etc/default/upstart_pulp_celerybeat %{buildroot}/%{_sysconfdir}/default/pulp_celerybeat
cp server/etc/default/upstart_pulp_resource_manager %{buildroot}/%{_sysconfdir}/default/pulp_resource_manager
cp server/etc/default/upstart_pulp_workers %{buildroot}/%{_sysconfdir}/default/pulp_workers
cp -d server/etc/rc.d/init.d/* %{buildroot}/%{_initddir}/
# We don't want to install pulp-manage-workers in upstart systems
rm -rf %{buildroot}/%{_libexecdir}
%else
cp server/etc/default/systemd_pulp_celerybeat %{buildroot}/%{_sysconfdir}/default/pulp_celerybeat
cp server/etc/default/systemd_pulp_resource_manager %{buildroot}/%{_sysconfdir}/default/pulp_resource_manager
cp server/etc/default/systemd_pulp_workers %{buildroot}/%{_sysconfdir}/default/pulp_workers
mkdir -p %{buildroot}/%{_usr}/lib/systemd/system/
cp server/usr/lib/systemd/system/* %{buildroot}/%{_usr}/lib/systemd/system/
%endif

# Pulp Web Services
cp -R server/srv %{buildroot}

# Web Content
ln -s %{_var}/lib/pulp/published %{buildroot}/%{_var}/www/pub

# Tools
cp server/bin/* %{buildroot}/%{_bindir}

# Ghost
touch %{buildroot}/%{_sysconfdir}/pki/%{name}/ca.key
touch %{buildroot}/%{_sysconfdir}/pki/%{name}/ca.crt
touch %{buildroot}/%{_sysconfdir}/pki/%{name}/rsa.key
touch %{buildroot}/%{_sysconfdir}/pki/%{name}/rsa_pub.key

# Install SELinux policy modules
pushd server/selinux/server
./install.sh %{buildroot}%{_datadir}
mkdir -p %{buildroot}%{_datadir}/pulp/selinux/server
cp enable.sh %{buildroot}%{_datadir}/pulp/selinux/server
cp uninstall.sh %{buildroot}%{_datadir}/pulp/selinux/server
cp relabel.sh %{buildroot}%{_datadir}/pulp/selinux/server
popd
%endif # End server installation block

# Everything else installation

# Ghost
touch %{buildroot}/%{_sysconfdir}/pki/%{name}/consumer/rsa.key
touch %{buildroot}/%{_sysconfdir}/pki/%{name}/consumer/rsa_pub.key
touch %{buildroot}/%{_sysconfdir}/pki/%{name}/consumer/server/rsa_pub.key

# Configuration
cp -R agent/etc/pulp/agent/agent.conf %{buildroot}/%{_sysconfdir}/%{name}/agent/
cp -R client_consumer/etc/pulp/consumer/consumer.conf %{buildroot}/%{_sysconfdir}/%{name}/consumer/

# Agent
rm -rf %{buildroot}/%{python_sitelib}/%{name}/agent/gofer
cp agent/etc/gofer/plugins/pulpplugin.conf %{buildroot}/%{_sysconfdir}/gofer/plugins
cp -R agent/pulp/agent/gofer/pulpplugin.py %{buildroot}/%{_libdir}/gofer/plugins

# Ghost
touch %{buildroot}/%{_sysconfdir}/pki/%{name}/consumer/consumer-cert.pem

%clean
rm -rf %{buildroot}


# define required pulp platform version.
%global pulp_version %{version}


# ---- Server ------------------------------------------------------------------
%if %{pulp_server}
%package server
Summary: The pulp platform server
Group: Development/Languages
Requires: python-%{name}-common = %{pulp_version}
Requires: python-celery >= 3.1.0
Requires: python-celery < 3.2.0
Requires: python-pymongo >= 2.5.2
Requires: python-setuptools
Requires: python-webpy
Requires: python-okaara >= 1.0.32
Requires: python-oauth2 >= 1.5.211
Requires: python-httplib2
Requires: python-isodate >= 0.5.0-1.pulp
Requires: python-BeautifulSoup
Requires: python-qpid
Requires: python-nectar >= 1.1.6
Requires: httpd
Requires: mod_ssl
Requires: openssl
Requires: nss-tools
Requires: python-ldap
Requires: python-gofer >= 1.3.0
Requires: python-gofer-qpid >= 1.3.0
Requires: crontabs
Requires: acl
Requires: mod_wsgi >= 3.4-1.pulp
Requires: m2crypto
Requires: genisoimage
# RHEL6 ONLY
%if 0%{?rhel} == 6
Requires: nss >= 3.12.9
%endif
%if %{pulp_systemd} == 1
Requires(post): systemd
Requires(preun): systemd
Requires(postun): systemd
%endif
Obsoletes: pulp

%description server
Pulp provides replication, access, and accounting for software repositories.

%files server
# - root:root
%defattr(-,root,root,-)
%config(noreplace) %{_sysconfdir}/default/pulp_celerybeat
%config(noreplace) %{_sysconfdir}/default/pulp_workers
%config(noreplace) %{_sysconfdir}/default/pulp_resource_manager
%config(noreplace) %{_sysconfdir}/httpd/conf.d/%{name}.conf
%dir %{_sysconfdir}/pki/%{name}
%dir %{_sysconfdir}/%{name}/content/sources/conf.d
%dir %{_sysconfdir}/%{name}/server
%dir %{_sysconfdir}/%{name}/server/plugins.conf.d
%dir %{_sysconfdir}/%{name}/vhosts80
%dir /srv/%{name}
/srv/%{name}/webservices.wsgi
%{_bindir}/pulp-manage-db
%{_bindir}/pulp-qpid-ssl-cfg
%{_bindir}/pulp-gen-ca-certificate
%{_usr}/lib/%{name}/plugins/types
%{python_sitelib}/%{name}/server/
%{python_sitelib}/%{name}/plugins/
%{python_sitelib}/pulp_server*.egg-info
%if %{pulp_systemd} == 0
# Install the init scripts
%defattr(755,root,root,-)
%config %{_initddir}/pulp_celerybeat
%config %{_initddir}/pulp_workers
%config %{_initddir}/pulp_resource_manager
%else
# Install the systemd unit files
%defattr(-,root,root,-)
%{_usr}/lib/systemd/system/*
%defattr(755,root,root,-)
%{_libexecdir}/pulp-manage-workers
%endif
# 640 root:apache
%defattr(640,root,apache,-)
%ghost %{_sysconfdir}/pki/%{name}/ca.key
%ghost %{_sysconfdir}/pki/%{name}/ca.crt
%ghost %{_sysconfdir}/pki/%{name}/rsa.key
%ghost %{_sysconfdir}/pki/%{name}/rsa_pub.key
%config(noreplace) %{_sysconfdir}/%{name}/server.conf
# - apache:apache
%defattr(-,apache,apache,-)
%{_var}/lib/%{name}/
%dir %{_var}/log/%{name}
%{_var}/www/pub
# Install the docs
%defattr(-,root,root,-)
%doc README LICENSE COPYRIGHT

%post server

# RSA key pair
KEY_DIR="%{_sysconfdir}/pki/%{name}"
KEY_PATH="$KEY_DIR/rsa.key"
KEY_PATH_PUB="$KEY_DIR/rsa_pub.key"
if [ ! -f $KEY_PATH ]
then
  openssl genrsa -out $KEY_PATH 2048 &> /dev/null
  openssl rsa -in $KEY_PATH -pubout > $KEY_PATH_PUB 2> /dev/null
fi
chmod 640 $KEY_PATH
chmod 644 $KEY_PATH_PUB
chown root:apache $KEY_PATH
chown root:apache $KEY_PATH_PUB
ln -fs $KEY_PATH_PUB %{_var}/lib/%{name}/static

# CA certificate
if [ $1 -eq 1 ]; # not an upgrade
then
  pulp-gen-ca-certificate
fi

%if %{pulp_systemd} == 1
%postun server
%systemd_postun
%endif
%endif # End pulp_server if block


# ---- Common ------------------------------------------------------------------

%package -n python-pulp-common
Summary: Pulp common python packages
Group: Development/Languages
Obsoletes: pulp-common
Requires: python-isodate >= 0.5.0-1.pulp
Requires: python-iniparse
# RHEL5 ONLY
%if 0%{?rhel} == 5
Requires: python-simplejson
%endif

%description -n python-pulp-common
A collection of components that are common between the pulp server and client.

%files -n python-pulp-common
%defattr(-,root,root,-)
%dir %{_usr}/lib/%{name}
%dir %{python_sitelib}/%{name}
%{python_sitelib}/%{name}/__init__.*
%{python_sitelib}/%{name}/common/
%{python_sitelib}/pulp_common*.egg-info
%doc README LICENSE COPYRIGHT


# ---- Client Bindings ---------------------------------------------------------

%package -n python-pulp-bindings
Summary: Pulp REST bindings for python
Group: Development/Languages
Requires: python-%{name}-common = %{pulp_version}
%if %{pulp_client_oauth}
Requires: python-oauth2 >= 1.5.170-2.pulp
%endif
Requires: m2crypto

%description -n python-pulp-bindings
The Pulp REST API bindings for python.

%files -n python-pulp-bindings
%defattr(-,root,root,-)
%{python_sitelib}/%{name}/bindings/
%{python_sitelib}/pulp_bindings*.egg-info
%doc README LICENSE COPYRIGHT


# ---- Client Extension Framework -----------------------------------------------------

%package -n python-pulp-client-lib
Summary: Pulp client extensions framework
Group: Development/Languages
Requires: m2crypto
Requires: python-%{name}-common = %{pulp_version}
Requires: python-okaara >= 1.0.32
Requires: python-isodate >= 0.5.0-1.pulp
Requires: python-setuptools
Obsoletes: pulp-client-lib

%description -n python-pulp-client-lib
A framework for loading Pulp client extensions.

%files -n python-pulp-client-lib
%defattr(-,root,root,-)
%{python_sitelib}/%{name}/client/commands/
%{python_sitelib}/%{name}/client/extensions/
%{python_sitelib}/%{name}/client/upload/
%{python_sitelib}/%{name}/client/*.py
%{python_sitelib}/%{name}/client/*.pyc
%{python_sitelib}/%{name}/client/*.pyo
%{python_sitelib}/pulp_client_lib*.egg-info
%doc README LICENSE COPYRIGHT


# ---- Agent Handler Framework -------------------------------------------------

%package -n python-pulp-agent-lib
Summary: Pulp agent handler framework
Group: Development/Languages
Requires: python-%{name}-common = %{pulp_version}

%description -n python-pulp-agent-lib
A framework for loading agent handlers that provide support
for content, bind and system specific operations.

%files -n python-pulp-agent-lib
%defattr(-,root,root,-)
%{python_sitelib}/%{name}/agent/
%{python_sitelib}/pulp_agent*.egg-info
%dir %{_sysconfdir}/%{name}/agent
%dir %{_sysconfdir}/%{name}/agent/conf.d
%dir %{_usr}/lib/%{name}/agent
%doc README LICENSE COPYRIGHT


# ---- Admin Client (CLI) ------------------------------------------------------
%if %{pulp_admin}
%package admin-client
Summary: Admin tool to administer the pulp server
Group: Development/Languages
Requires: python >= 2.6
Requires: python-okaara >= 1.0.32
Requires: python-%{name}-common = %{pulp_version}
Requires: python-%{name}-bindings = %{pulp_version}
Requires: python-%{name}-client-lib = %{pulp_version}
Obsoletes: pulp-admin
Obsoletes: pulp-builtins-admin-extensions <= %{pulp_version}

%description admin-client
A tool used to administer the pulp server, such as repo creation and
synching, and to kick off remote actions on consumers.

%files admin-client
%defattr(-,root,root,-)
%{python_sitelib}/%{name}/client/admin/
%{python_sitelib}/pulp_client_admin*.egg-info
%dir %{_sysconfdir}/%{name}/admin
%dir %{_sysconfdir}/%{name}/admin/conf.d
%{_sysconfdir}/bash_completion.d/pulp-admin
%dir %{_usr}/lib/%{name}/admin/extensions/
%config(noreplace) %{_sysconfdir}/%{name}/admin/admin.conf
%{_bindir}/%{name}-admin
%doc README LICENSE COPYRIGHT
%endif # End of pulp_admin if block


# ---- Consumer Client (CLI) ---------------------------------------------------

%package consumer-client
Summary: Consumer tool to administer the pulp consumer.
Group: Development/Languages
Requires: python-%{name}-common = %{pulp_version}
Requires: python-%{name}-bindings = %{pulp_version}
Requires: python-%{name}-client-lib = %{pulp_version}
Obsoletes: pulp-consumer
Obsoletes: pulp-builtins-consumer-extensions <= %{pulp_version}

%description consumer-client
A tool used to administer a pulp consumer.

%files consumer-client
%defattr(-,root,root,-)
%{python_sitelib}/%{name}/client/consumer/
%{python_sitelib}/pulp_client_consumer*.egg-info
%dir %{_sysconfdir}/%{name}/consumer
%dir %{_sysconfdir}/%{name}/consumer/conf.d
%dir %{_sysconfdir}/pki/%{name}/consumer/
%dir %{_usr}/lib/%{name}/consumer/extensions/
%config(noreplace) %{_sysconfdir}/%{name}/consumer/consumer.conf
%{_bindir}/%{name}-consumer
%ghost %{_sysconfdir}/pki/%{name}/consumer/rsa.key
%ghost %{_sysconfdir}/pki/%{name}/consumer/rsa_pub.key
%ghost %{_sysconfdir}/pki/%{name}/consumer/server/rsa_pub.key
%ghost %{_sysconfdir}/pki/%{name}/consumer/consumer-cert.pem
%doc README LICENSE COPYRIGHT

%post consumer-client

# RSA key pair
KEY_DIR="%{_sysconfdir}/pki/%{name}/consumer/"
KEY_PATH="$KEY_DIR/rsa.key"
KEY_PATH_PUB="$KEY_DIR/rsa_pub.key"
if [ ! -f $KEY_PATH ]
then
  openssl genrsa -out $KEY_PATH 2048 &> /dev/null
  openssl rsa -in $KEY_PATH -pubout > $KEY_PATH_PUB 2> /dev/null
fi
chmod 640 $KEY_PATH


# ---- Agent -------------------------------------------------------------------

%package agent
Summary: The Pulp agent
Group: Development/Languages
Requires: python-%{name}-bindings = %{pulp_version}
Requires: python-%{name}-agent-lib = %{pulp_version}
Requires: %{name}-consumer-client = %{pulp_version}
Requires: python-gofer >= 1.3.0
Requires: python-gofer-qpid >= 1.3.0
Requires: gofer >= 1.3.0
Requires: m2crypto

%description agent
The pulp agent, used to provide remote command & control and
scheduled actions such as reporting installed content profiles
on a defined interval.

%files agent
%defattr(-,root,root,-)
%config(noreplace) %{_sysconfdir}/%{name}/agent/agent.conf
%{_sysconfdir}/gofer/plugins/pulpplugin.conf
%{_libdir}/gofer/plugins/pulpplugin.*
%doc README LICENSE COPYRIGHT

# --- Selinux ---------------------------------------------------------------------

%if %{pulp_server}
%package        selinux
Summary:        Pulp SELinux policy for pulp components.
Group:          Development/Languages
BuildRequires:  rpm-python
BuildRequires:  make
BuildRequires:  checkpolicy
BuildRequires:  selinux-policy-devel
BuildRequires:  hardlink
Obsoletes: pulp-selinux-server

%if "%{selinux_policyver}" != ""
Requires: selinux-policy >= %{selinux_policyver}
%endif
%if 0%{?fedora} == 19
Requires(post): selinux-policy-targeted >= 3.12.1-74
%endif
Requires(post): policycoreutils-python
Requires(post): /usr/sbin/semodule, /sbin/fixfiles, /usr/sbin/semanage
Requires(postun): /usr/sbin/semodule

%description    selinux
SELinux policy for Pulp's components

%post selinux
# Enable SELinux policy modules
if /usr/sbin/selinuxenabled ; then
 %{_datadir}/pulp/selinux/server/enable.sh %{_datadir}
fi

# restorcecon wasn't reading new file contexts we added when running under 'post' so moved to 'posttrans'
# Spacewalk saw same issue and filed BZ here: https://bugzilla.redhat.com/show_bug.cgi?id=505066
%posttrans selinux
if /usr/sbin/selinuxenabled ; then
 %{_datadir}/pulp/selinux/server/relabel.sh %{_datadir}
fi

%preun selinux
# Clean up after package removal
if [ $1 -eq 0 ]; then
%{_datadir}/pulp/selinux/server/uninstall.sh
%{_datadir}/pulp/selinux/server/relabel.sh
fi
exit 0

%files selinux
%defattr(-,root,root,-)
%doc README LICENSE COPYRIGHT
%{_datadir}/pulp/selinux/server/*
%{_datadir}/selinux/*/pulp-server.pp
%{_datadir}/selinux/*/pulp-celery.pp
%{_datadir}/selinux/devel/include/%{moduletype}/pulp-server.if
%{_datadir}/selinux/devel/include/%{moduletype}/pulp-celery.if

%endif # End selinux if block

%changelog
* Tue Sep 09 2014 Randy Barlow <rbarlow@redhat.com> 2.5.0-0.1.alpha
- 1134972 - remove calls to mongo flush (cduryee@redhat.com)
- 1132609 - celery result backend gets mongo username correctly
  (mhrivnak@redhat.com)
- 1131632 - Remove notes to disable SELinux in EL 5. (rbarlow@redhat.com)
- 1130119 - do not add full task info to spawned_tasks (cduryee@redhat.com)
- 1131509 - remove quotes from ca_path (cduryee@redhat.com)
- 1130153 - Fixed regression with consumer binding retrieval.
  (jcline@redhat.com)
- 1103914 - Pulp exceptions no longer log a traceback by default
  (jcline@redhat.com)
- 1128329 - Add warnings about admin.conf to docs. (rbarlow@redhat.com)
- 1128222 - Fixed a formatting issue in the installation docs
  (jcline@redhat.com)
- 1128831 - Restore python-rhsm-1.8.0. (rbarlow@redhat.com)
- 1094470 - Canceling a task that was already in a completed state now results
  in a 200 code instead of a 500 (jcline@redhat.com)
- 1110418 - Added documentation on publishing repository groups
  (jcline@redhat.com)
- 1111228 - Removed jdob from the event listener sample return
  (jcline@redhat.com)
- 1111197 - Fixed a typo in the sample request in event listeners docs
  (jcline@redhat.com)
- 1110449 - Fixed typos in context applicability documentation
  (jcline@redhat.com)
- 1094256 - Updated the consumer binding docs to make it clear a 200 can be
  returned (jcline@redhat.com)
- 1083522 - Updated the repo publish documentation to correct the schedule path
  (jcline@redhat.com)
- 1079445 - Updated the repo sync documentation to correct the schedule path
  (jcline@redhat.com)
- 1078348 - Updated the docs for updating an importer to make it clear that the
  task report contains the results (jcline@redhat.com)
- 1022553 - pulp-admin unbind commands will now return a user-friendly error
  message if the consumer or repository given don't exist. (jcline@redhat.com)
- 1112663 - Allows schedules with monthly or yearly intervals
  (jcline@redhat.com)
- 1109870 - fixed typo in passing tags when creating a task for deleting orphan
  by type (skarmark@redhat.com)
- 1092450 - Retrieving orphans by content type now returns a 404 if the content
  type does not exist (jcline@redhat.com)
- 1115414 - updated get consumer profiles api to return 404 in case of non-
  existing consumer (skarmark@redhat.com)
- 1115391 - removing duplicate unit test and updating one to detect 405 return
  code for consumer group bindings GET calls (skarmark@redhat.com)
- 1115385 - Removing GET methods on consumer group bindings since consumer
  group bind and unbind are merely used as group operations and are not stored
  on the consumer group permanently (skarmark@redhat.com)
- 1117512 - Convert timestamps saved for tracking distributor publishes &
  importer syncs to UTC instead of timezone offset (bcourt@redhat.com)
- 1100805 - Fixing consumer group bind and unbind and moving tasks from
  tasks/consumer_group.py to consumer group cud manager (skarmark@redhat.com)

* Thu Sep 11 2014 Randy Barlow <rbarlow@redhat.com> 2.4.1-0.8.beta
- 1131260 - Shell out to for certificate validation. (rbarlow@redhat.com)

* Thu Sep 04 2014 Randy Barlow <rbarlow@redhat.com> 2.4.1-0.7.beta
- 1129719 - Raise the certificate validation depth. (rbarlow@redhat.com)

* Thu Aug 28 2014 Randy Barlow <rbarlow@redhat.com> 2.4.1-0.6.beta
- Pulp rebuild

* Tue Aug 26 2014 Randy Barlow <rbarlow@redhat.com> 2.4.1-0.5.rc1
- Pulp rebuild

* Mon Aug 25 2014 Randy Barlow <rbarlow@redhat.com> 2.4.1-0.4.beta
- 1131260 - relax version requirement. (jortel@redhat.com)

* Fri Aug 22 2014 Randy Barlow <rbarlow@redhat.com> 2.4.1-0.3.beta
- 1130312 - Fix bug query for 2.4.1. (rbarlow@redhat.com)
- 1130312 - Add upgrade instructions for 2.4.1. (rbarlow@redhat.com)
- 1108306 - Update nectar to fix hang on canceling downloads of large numbers
  of files. (bcourt@redhat.com)

* Wed Aug 20 2014 Randy Barlow <rbarlow@redhat.com> 2.4.1-0.2.alpha
- 1093760 - pulp-manage-db now halts if a migration fails (jcline@redhat.com)

* Sat Aug 09 2014 Randy Barlow <rbarlow@redhat.com> 2.4.0-1
- Pulp rebuild

* Thu Jul 31 2014 Randy Barlow <rbarlow@redhat.com> 2.4.0-0.30.beta
- 1125030 - Handle both styles of certificate stores. (rbarlow@redhat.com)

* Tue Jul 29 2014 Randy Barlow <rbarlow@redhat.com> 2.4.0-0.29.beta
- Pulp rebuild

* Tue Jul 29 2014 Randy Barlow <rbarlow@redhat.com> 2.4.0-0.28.beta
- Pulp rebuild

* Tue Jul 29 2014 Randy Barlow <rbarlow@redhat.com> 2.4.0-0.27.beta
- Pulp rebuild

* Mon Jul 28 2014 Randy Barlow <rbarlow@redhat.com> 2.4.0-0.26.beta
- 1113590 - Nodes requires Pulp's cert to be trusted 1112906 - pulp-admin
  requires Pulp's cert to be trusted 1112904 - pulp-consumer requires Pulp's
  cert to be trusted (rbarlow@redhat.com)
- 1110893 - adding a trailing slash to an API path (mhrivnak@redhat.com)

* Wed Jul 16 2014 Unknown name 2.4.0-0.25.beta
- 1115631 - discard disabled sources before doing is_valid check.
  (jortel@redhat.com)
- 1005899 - support 'message' reported during node sync. (jortel@redhat.com)
- 1113590 - Adding documentation about adding ca cert to the system trusted
  certs for pulp-admin and pulp-consumer and adding bindings unit tests
  (skarmark@redhat.com)
- 1112906 - adding SSL CA cert validation to the bindings (skarmark@redhat.com)
- 1112905 - updating pulp-gen-ca-certificate script to create pulp ssl
  certificates (skarmark@redhat.com)
- 1112904 - adding configuration for pulp ssl certificates
  (skarmark@redhat.com)

* Fri Jul 11 2014 Brian Bouterse <bmbouter@gmail.com> 2.4.0-0.24.beta
- 1110668 - updated consumer group binding documentation to refect the actual
  behaviour (jcline@redhat.com)
- 1117060 - added umask setting to celery worker command line, since the
  default of 0 is unsafe. (mhrivnak@redhat.com)
- 1116438 - use apache httpd type and not typealias (lzap+git@redhat.com)
- 1115715 - syslog handler works with string formatting tokens in tracebacks.
  (jortel@redhat.com)
- 1115631 - disabled content sources discarded before validity check performed.
  (jortel@redhat.com)
- 1115129 - update rsa_pub as part of consumer updates. (jortel@redhat.com)
- 1093871 - sorting tasks by default according to when they were created.
  (mhrivnak@redhat.com)
- 1100638 - Update task search API to match the serialization used for task
  collection & task get APIs (bcourt@redhat.com)

* Wed Jun 25 2014 Randy Barlow <rbarlow@redhat.com> 2.4.0-0.23.beta
- 1110674 - A 400 Bad Request is returned when attempting to bind a consumer
  group to an invalid repo or distributor id (jcline@redhat.com)

* Tue Jun 24 2014 Randy Barlow <rbarlow@redhat.com> 2.4.0-0.22.beta
- 1104654 - Don't require python-oauth2 on RHEL 5. (rbarlow@redhat.com)
- 1020912 - add pulp_manage_puppet selinux boolean (lzap+git@redhat.com)
- 1110668 - consumer group binding calls now return 404 when invalid group,
  repo, or distributor ids are given (jcline@redhat.com)

* Tue Jun 17 2014 Randy Barlow <rbarlow@redhat.com> 2.4.0-0.21.beta
- 1074426 - Updated the repository group API docs to reflect actual DELETE
  behaviour (jcline@redhat.com)
- 1109430 - goferd supporting systemd. (jortel@redhat.com)
- 1105636 - saving a unit through a conduit now fails over to adding or
  updating if a unit appears or disappears unexpectedly (mhrivnak@redhat.com)
- 1094286 - failing to include 'options' or 'units' during content
  install/update/uninstall calls on consumers now results in a 400 code
  (jcline@redhat.com)
- 1100805 - Fixing consumer group bind and unbind and moving tasks from
  tasks/consumer_group.py to consumer group cud manager (skarmark@redhat.com)
- 1094264 - Retrieving bindings by consumer and repository now returns 404 if
  the consumer or repository ids are invalid. (jcline@redhat.com)
- 1060866 - The Repository Group Distributors API is now documented
  (jcline@redhat.com)
- 1097781 - Indicate that consumer bind fails when it does.
  (rbarlow@redhat.com)

* Tue Jun 10 2014 Jeff Ortel <jortel@redhat.com> 2.4.0-0.20.beta
- 1107782 - fixed in gofer 1.2.1. (jortel@redhat.com)
- 1102393 - Rework how we select the queue for new reservations.
  (rbarlow@redhat.com)
- 1100892 - check if filename exists before printing (cduryee@redhat.com)
- 1100330 - Improve error message and documentation. (rbarlow@redhat.com)

* Thu May 29 2014 Randy Barlow <rbarlow@redhat.com> 2.4.0-0.19.beta
- 1102236 - pass the authenticator to the reply consumer. (jortel@redhat.com)
- 1099272 - bump mongodb version requirement in docs (cduryee@redhat.com)
- 1098620 - Report NoAvailableQueues as a coded Exception. (rbarlow@redhat.com)
- 1101598 - returns the correct data type when copy matches 0 units
  (mhrivnak@redhat.com)
- 1097247 - Add status to pulp_celerybeat script. (rbarlow@redhat.com)
- 1100084 - read consumer.conf during setup_plugin(). (jortel@redhat.com)

* Wed May 21 2014 Randy Barlow <rbarlow@redhat.com> 2.4.0-0.18.beta
- 1099945 - use correct serializer when publishing http events
  (cduryee@redhat.com)
- 1096931 - improving repo update command to better detect spawned tasks
  (mhrivnak@redhat.com)
- 1051700 - Don't build pulp-admin on RHEL 5. (rbarlow@redhat.com)

* Tue May 20 2014 Jeff Ortel <jortel@redhat.com> 2.4.0-0.17.beta
- 1096822 - Don't set a canceled Task to finished. (rbarlow@redhat.com)
- 1099168 - move %%postun block inside pulp_server if block
  (cduryee@redhat.com)
- 1096935 - Adds info about qpid-cpp-server-store package to docs
  (bmbouter@gmail.com)
- 1091980 - Update install and upgrade docs with qpid client deps
  (bmbouter@gmail.com)

* Fri May 16 2014 Randy Barlow <rbarlow@redhat.com> 2.4.0-0.16.beta
- Pulp rebuild

* Fri May 16 2014 Randy Barlow <rbarlow@redhat.com> 2.4.0-0.15.beta
- Pulp rebuild

* Thu May 15 2014 Randy Barlow <rbarlow@redhat.com> 2.4.0-0.14.beta
- 1096968 - return created profile; log reported profiles at debug in the
  agent. (jortel@redhat.com)
- 1094647 - GET of consumer schedule that doesn't exist now returns 404
  (mhrivnak@redhat.com)
- 1097817 - agent SSL properties applied. (jortel@redhat.com)
- 1093870 - Use far less RAM during publish. (rbarlow@redhat.com)
- 1093009 - Don't use symlinks for init scripts. (rbarlow@redhat.com)
- 1091348 - Always perform distributor updates asyncronously.
  (rbarlow@redhat.com)
- 1094825 - bind/unbind return call_report; 200/202 based on spawned tasks.
  (jortel@redhat.com)
- 1095691 - Adding cleanup of Celery Task Results to Reaper
  (bmbouter@gmail.com)
- 1093429 - Changing repo create API to match documented key name.
  (mhrivnak@redhat.com)

* Thu May 08 2014 Jeff Ortel <jortel@redhat.com> 2.4.0-0.13.beta
- Pulp rebuild

* Wed May 07 2014 Randy Barlow <rbarlow@redhat.com> 2.4.0-0.12.beta
- 1094637 - fixing consumer schedule API urls in the documentation
  (mhrivnak@redhat.com)
- 1094653 - correctly handling the case where an invalid schedule ID is
  provided to the REST API (mhrivnak@redhat.com)
- 1087514 - correct dev-guide for create/update user. (jortel@redhat.com)
- 1091922  - Fix _delete_queue() traceback. (bmbouter@gmail.com)

* Fri May 02 2014 Barnaby Court <bcourt@redhat.com> 2.4.0-0.11.beta
- 1093417 - propagate transport configuration property. (jortel@redhat.com)
- 1086278 - Convert upload into a polling command. (rbarlow@redhat.com)
- 1091919 - agent load rsa keys on demand. (jortel@redhat.com)
- 1090570 - Fix content commands handling of returned call report.
  (jortel@redhat.com)
- 1073065 - Better document task cancellations. (rbarlow@redhat.com)
- 1072955 - Create TaskStatuses with all attributes. (rbarlow@redhat.com)
- 1087015 - Capture warnings with the pulp logger (bmbouter@gmail.com)
- 1091530 - fix rendering a progress report = None. (jortel@redhat.com)
- 1091090 - alt-content sources updated to work with nectar 1.2.1.
  (jortel@redhat.com)
- 1073999 - removing result from task list and adding it to the task details
  (skarmark@redhat.com)
- 1069909 - Don't run server code on EL5 for pulp-dev.py. (rbarlow@redhat.com)

* Thu Apr 24 2014 Randy Barlow <rbarlow@redhat.com> 2.4.0-0.10.beta
- 1074670 - Save initialize & finalize in step processing even if no units are
  processed. (bcourt@redhat.com)
- 1080609 - pulp-manage-db now ensures the admin. (rbarlow@redhat.com)
- 1087863 - Fix progress reporting in node sync command. (jortel@redhat.com)
- 1087633 - Fix bind task to support node binding. (jortel@redhat.com)
- 1084716 - Register with Celery's setup_logging. (rbarlow@redhat.com)
- 1086437 - Fixes consumer reregistration. (jortel@redhat.com)
- 1065450 - updating repo delete api docs for responses (skarmark@redhat.com)

* Mon Apr 14 2014 Randy Barlow <rbarlow@redhat.com> 2.4.0-0.9.beta
- 1080647 - added validation that a unit profile is not None before requesting
  applicability regeneration by repos (skarmark@redhat.com)
- 1061783 - added missing example for the consumer group update api
  documentation (skarmark@redhat.com)
- 1074668 - updated consumer group update api docs to remove consumer_ids from
  acceptable parameters (skarmark@redhat.com)
- 1073997 - adding validation to repo group create call to check for valid repo
  ids (skarmark@redhat.com)
- 1085545 - Fix permissions on /etc/pulp/server/plugins.conf.d/nodes/importer.
  (jortel@redhat.com)

* Mon Apr 07 2014 Barnaby Court <bcourt@redhat.com> 2.4.0-0.8.beta
- Pulp rebuild

* Wed Apr 02 2014 Jeff Ortel <jortel@redhat.com> 2.4.0-0.7.beta
- Pulp rebuild

* Wed Apr 02 2014 Jeff Ortel <jortel@redhat.com> 2.4.0-0.7.alpha
- 1082130 - Update progress only when task_id != None. (jortel@redhat.com)
- 1082064 - task status created with state=WAITING when None is passed.
  (jortel@redhat.com)
- 1080642 - updated consumer unbind task to mark the binding deleted before
  notifying agent (skarmark@redhat.com)
- 1080626 - updated agent manager to return no exception when converting server
  bindings to agent bindings in case distributor is already deleted on the
  server (skarmark@redhat.com)
- 1080626 - fixing error in the error code description preventing to complete
  repo delete on the server (skarmark@redhat.com)
- 965764 - Fix a test for the DownloaderConfig API. (rbarlow@redhat.com)
- 1015583 - added a new api so that consumers can request applicability
  generation for themselves (skarmark@redhat.com)
- 1078335 - Add import statements for missing tasks. (rbarlow@redhat.com)
- 1073154 - Do not log newlines or long messages. (rbarlow@redhat.com)
- 1074661 - Raise a validation error if non-existant consumers are specified
  during creation of a consumer group (bcourt@redhat.com)
- 1078305 - Repo update not reporting errors properly.  Fix error response for
  repo update and incorrect documentation for the udpate call.
  (bcourt@redhat.com)
- 1076225 - Update docs to include information about the result value of the
  Task Report as opposed to the Call Report (bcourt@redhat.com)
- 1076628 - Fix base class for unassociate task and update test case for unit
  deletion (bcourt@redhat.com)
- 1018183 - Include _href's on tasks during GET all. (rbarlow@redhat.com)

* Thu Mar 13 2014 Jeff Ortel <jortel@redhat.com> 2.4.0-0.6.alpha
- Pulp rebuild

* Thu Mar 13 2014 Jeff Ortel <jortel@redhat.com> 2.4.0-0.5.alpha
- Pulp rebuild

* Wed Mar 12 2014 Barnaby Court <bcourt@redhat.com> 2.4.0-0.4.alpha
- 1075701 - Re-enable Celery log capturing. (rbarlow@redhat.com)
- 1071960 - Support message authentication. Port pulp to gofer 1.0. Removed
  timeouts for agent related tasks. (jortel@redhat.com)
- 1066040 - removing 'permissions' from valid update keywords for role update,
  moving manager functionality out of authorization.py, removing duplicate
  declaration of permission operation constants in permission.py and adding
  missing unit tests (skarmark@redhat.com)

* Mon Feb 24 2014 Jeff Ortel <jortel@redhat.com> 2.4.0-0.3.alpha
- 980150 - support broker host that is different than pulp host.
  (jortel@redhat.com)
- 1058835 - Fix documentation of URL path for deletion of upload requests.
  (bcourt@redhat.com)
- 1042932 - Fix listings bug & enable export repo group support for celery
  (bcourt@redhat.com)
- 1046160 - taking ownership of /var/lib/pulp/published (mhrivnak@redhat.com)
- 1051700 - Documenting that pulp-admin is not supported on RHEL5
  (mhrivnak@redhat.com)
- 1051700 - adding an explicit requirement for python 2.6 to pulp-admin-client
  (mhrivnak@redhat.com)

* Tue Jan 28 2014 Jeff Ortel <jortel@redhat.com> 2.4.0-0.2.alpha
- 1048297 - pulp-dev.py sets the CA cert and key world readable.
  (rbarlow@redhat.com)
- 921743 - Adjust ownership and permissions for a variety of the RPM paths.
  (rbarlow@redhat.com)
- 1034978 - Add visible errors to the unit associate and unassociate commands
  and move formatting the cli output to the base class instead of each plugin
  having to work independently (bcourt@redhat.com)
- 1039619 - update output to account for qpidd.conf location changing in qpid
  0.24 (jortel@redhat.com)
- 1005899 - report errors fetching bindings from the parent in the report.
  (jortel@redhat.com)

* Thu Dec 12 2013 Jeff Ortel <jortel@redhat.com> 2.4.0-0.1.alpha
- 1031220 - raising an AttributeError when an attribute is missing on a Model
  (mhrivnak@redhat.com)
- Add support for alternate content sources. (jortel@redhat.com)
- 995076 - make sure to call finalize on the nectar config object
  (jason.connor@gmail.com)
- 1032189 - fixed use of gettext with multiple substitutions
  (mhrivnak@redhat.com)
- 1020300 - Prevent hashed password from being returned by the get user
  command. (bcourt@redhat.com)
- 1019155 - added logic to correctly set the URL when called from any
  /bindings/ URLs (jason.connor@gmail.com)
- 1029057 - have nodes replicate the repository scratchpad. (jortel@redhat.com)
- 1022646 - remove units_path; in 2.3, it's method. (jortel@redhat.com)
- 1026606 - Added docs for get unit REST API (jason.dobies@redhat.com)
- 996606 - Check to see if a repo exists before starting upload process
  (jason.dobies@redhat.com)

* Wed Nov 06 2013 Jeff Ortel <jortel@redhat.com> 2.3.0-0.29.beta
- 1027500 - init python-gofer before agent and tasking services started.
  (jortel@redhat.com)

* Wed Nov 06 2013 Jeff Ortel <jortel@redhat.com> 2.3.0-0.28.beta
- 1022646 - migration_0 needs to add units_size=0. (jortel@redhat.com)

* Fri Nov 01 2013 Jeff Ortel <jortel@redhat.com> 2.3.0-0.27.beta
- 1023056 - fix SSL on f19 by using qpid builtin SSL transport.
  (jortel@redhat.com)
- 1022646 - fix migration of nodes 2.2 => 2.3 manifests. (jortel@redhat.com)
- 1022621 - Failed reports are now successful tasks and the report indicates
  the failure (jason.dobies@redhat.com)
- 1022621 - Fixed communication between publish manager and tasking
  (jason.dobies@redhat.com)
- 1017587 - Added a list of possible task states to the docs.
  (rbarlow@redhat.com)

* Tue Oct 29 2013 Jeff Ortel <jortel@redhat.com> 2.3.0-0.26.beta
- Pulp rebuild

* Mon Oct 28 2013 Jeff Ortel <jortel@redhat.com> 2.3.0-0.25.beta
- 1017865 - Corrected task response docs (jason.dobies@redhat.com)
- 1021116 - Convert info level log messages that include Task arguments into
  debug level messages. (rbarlow@redhat.com)
- 1017253 - Removed v1 attribute that no longer exists
  (jason.dobies@redhat.com)

* Wed Oct 23 2013 Jeff Ortel <jortel@redhat.com> 2.3.0-0.24.beta
- 1019909 - Added replica set support (jason.dobies@redhat.com)
- 1020549 - tar the content of the distribution directory instead of the
  directory. (jortel@redhat.com)

* Fri Oct 18 2013 Jeff Ortel <jortel@redhat.com> 2.3.0-0.23.beta
- 1019455 - Loosened validation checks on the presence of the feed for certain
  configuration parameters (jason.dobies@redhat.com)

* Wed Oct 16 2013 Jeff Ortel <jortel@redhat.com> 2.3.0-0.22.beta
- Pulp rebuild

* Tue Oct 15 2013 Jeff Ortel <jortel@redhat.com> 2.3.0-0.21.beta
- 1011716 - updated spec file to add selinux-policy-targeted dependency for f19
  and removing wrong version dependency on policycoreutils-python
  (skarmark@redhat.com)
- 973678 - Add support for reporting unit upload statuses to the API and CLI.
  (rbarlow@lemonade.usersys.redhat.com)
- 975503 - Add status command to iso publish (bcourt@redhat.com)

* Mon Oct 14 2013 Jeff Ortel <jortel@redhat.com> 2.3.0-0.20.beta
- Pulp rebuild

* Fri Oct 11 2013 Jeff Ortel <jortel@redhat.com> 2.3.0-0.19.beta
- 1017924 - unzip the units.json instead of reading/seeking using gzip.
  (jortel@redhat.com)

* Thu Oct 10 2013 Jeff Ortel <jortel@redhat.com> 2.3.0-0.18.beta
- 1017815 - Added logging about publish success and failure
  (mhrivnak@redhat.com)
- 965283 - Document the response for a repo importer delete (bcourt@redhat.com)
- 1014368 - added python-requests-2.0.0 package to pulp dependencies in order
  to support proxy with https (skarmark@redhat.com)
- 1009617 - limit options for repo sync and publish history now states the
  default limit is 5 (einecline@gmail.com)
- 965283 - updating the REST API docs for repo updates as they pertain to
  importers and distributors (mhrivnak@redhat.com)
- 1004805 - pulp-dev.py now looks at the apache version instead of the linux
  distribution version when deciding which config file to install, since the
  apache version is really what matters. (mhrivnak@redhat.com)
- 1014660 - Add command line parsers for numerics & booleans that return empty
  strings for empty values because None is interpreted by the rest api as
  having the value not specified (bcourt@redhat.com)
- 999129 - removing loading of tracker files at the time of initializing upload
  manager and adding it when listing remaining uploads (skarmark@redhat.com)
- 1010292 - serialize _last_modified only when it exists. (jortel@redhat.com)
- 1010016 - blacklist options; require gofer 0.77 which logs messages at DEBUG.
  (jortel@redhat.com)
- 1011972 - fixed in nectar 1.1.2. (jortel@redhat.com)
- 952748 - adding documentation about how to use a UnitAssociationCriteria with
  the REST API. (mhrivnak@redhat.com)

* Wed Oct 02 2013 Jeff Ortel <jortel@redhat.com> 2.3.0-0.17.beta
- 1009926 - Fix Exception thrown on applicability generation
  (bcourt@redhat.com)
- 1013097 - permit (.) in node IDs. (jortel@redhat.com)
- 1011268 - Add support for SHA hash which is an alias for SHA1
  (bcourt@redhat.com)
- 721314 - including the README and LICENSE files in all platform packages.
  Also tweaked the README. (mhrivnak@redhat.com)
- 988119 - Convert Python types (list,dict) to JSON types (array, object) in
  api documentation (bcourt@redhat.com)
- 1011053 - Add a from_dict() method to the Criteria model.
  (rbarlow@redhat.com)

* Thu Sep 26 2013 Jeff Ortel <jortel@redhat.com> 2.3.0-0.16.alpha
- 1012636 - fix post script. (jortel@redhat.com)
- 976435 - load puppet importer config from a file using a common method.
  (bcourt@redhat.com)

* Thu Sep 26 2013 Jeff Ortel <jortel@redhat.com> 2.3.0-0.15.alpha
- 1004559 - python-simplejson is now required by pulp-common on rhel5. this
  also removes any direct imports of simplejson from outside the pulp-common
  package. (mhrivnak@redhat.com)
- 1011728 - encode unicode values in oauth header. (jortel@redhat.com)
- 975980 - When a repository is updated, push an udpate to all of the
  distributors that depend on the repo. (bcourt@redhat.com)
- 1009912 - removing pymongo dependency for consumers by using actual constants
  instead of importing pymongo in common/constants.py (skarmark@redhat.com)
- 1003326 - generate pulp CA on initial install. (jortel@redhat.com)
- 906039 - do not allow the running weigt to drop below 0
  (jason.connor@gmail.com)
- 1009617 - Fixed the limit option in 'pulp-admin repo history publish'
  (einecline@gmail.com)

* Wed Sep 18 2013 Jeff Ortel <jortel@redhat.com> 2.3.0-0.14.alpha
- Pulp rebuild

* Wed Sep 18 2013 Jeff Ortel <jortel@redhat.com> 2.3.0-0.13.alpha
- 965751 - migrate nodes to use threaded downloader. (jortel@redhat.com)
- 1009118 - bindings require python-oauth. (jortel@redhat.com)
- 1004346 - deal with bindings w (None) as binding_config. (jortel@redhat.com)
- 995528 - Remove legacy usage of AutoReference as it has a significant
  performance impact on queries of larger repositories and is no longer being
  used. (bcourt@redhat.com)
- 1004790 - Remove legacy dependency on Grinder that is no longer required.
  (bcourt@redhat.com)
- 993424 - forced unbind when bindings have notify_agent=False
  (jortel@redhat.com)
- 959031 - 968524 - rewritten scheduler that fixes bug in subsequent schedule
  runs and allows next_run to be updated when upating the schedule of a
  scheduled_call (jason.connor@gmail.com)

* Fri Sep 13 2013 Jeff Ortel <jortel@redhat.com> 2.3.0-0.12.alpha
- Pulp rebuild

* Thu Sep 12 2013 Jeff Ortel <jortel@redhat.com> 2.3.0-0.11.alpha
- Pulp rebuild

* Thu Sep 12 2013 Jeff Ortel <jortel@redhat.com> 2.3.0-0.10.alpha
- 1005898 - Remove unnecessary dependency on gofer in pulp-nodes.spec file
  (bcourt@redhat.com)
- 1003285 - fixed an attribute access for an attribute that doesn't exist in
  python 2.6. (mhrivnak@redhat.com)

* Tue Sep 10 2013 Jeff Ortel <jortel@redhat.com> 2.3.0-0.9.alpha
- Pulp rebuild

* Fri Sep 06 2013 Barnaby Court <bcourt@redhat.com> 2.3.0-0.8.alpha
- 1004897 - Fix bug where distributor validate_config is finding relative path
  conflicts with the repository that is being updated (bcourt@redhat.com)
- 952737 - updated repo creation documentation with parameters to configure
  importers and distributors (skarmark@redhat.com)
- 915330 - Fix performance degradation of importer and distributor
  configuration validation as the number of repositories increased
  (bcourt@redhat.com)

* Fri Aug 30 2013 Barnaby Court <bcourt@redhat.com> 2.3.0-0.7.alpha
- Pulp rebuild

* Thu Aug 29 2013 Jeff Ortel <jortel@redhat.com> 2.3.0-0.6.alpha
- Pulp rebuild

* Thu Aug 29 2013 Barnaby Court <bcourt@redhat.com> 2.3.0-0.5.alpha
- Pulp rebuild

* Tue Aug 27 2013 Jeff Ortel <jortel@redhat.com> 2.3.0-0.4.alpha
- Pulp rebuild

* Tue Aug 27 2013 Jeff Ortel <jortel@redhat.com> 2.3.0-0.3.alpha
- 956711 - Raise an error to the client if an attempt is made to install an
  errata that does not exist in a repository bound to the consumer
  (bcourt@redhat.com)
- 991500 - updating get_repo_units conduit call to return plugin units instead
  of dictionary (skarmark@redhat.com)
- 976561 - updated the list of decorated collection methods to match the
  Collection object in 2.1.1 (jason.connor@gmail.com)
- 976561 - removed superfluous re-fetching of collection we already have a
  handle to (jason.connor@gmail.com)

* Thu Aug 01 2013 Jeff Ortel <jortel@redhat.com> 2.3.0-0.2.alpha
- Pulp rebuild

* Thu Aug 01 2013 Jeff Ortel <jortel@redhat.com> 2.3.0-0.1.alpha
- 976561 - added and explicit pool size for the socket "pool" added a new
  decorator around the query methods that calls end_request in order to manage
  the sockets automagically (jason.connor@gmail.com)
- 981736 - when a sync fails, pulp-admin's exit code is now 1 instead of 0.
  (mhrivnak@redhat.com)
- 977948 - fix distributor updating during node sync. (jortel@redhat.com)
- purge changelog
- 973402 - Handle CallReport.progress with value of {} or None.
  (jortel@redhat.com)
- 927216  - remove reference to CDS in the server.conf security section.
  (jortel@redhat.com)
- 928413 - fix query used to determine of bind has pending actions.
  (jortel@redhat.com)
- 970741 - Upgraded nectar for error_msg support (jason.dobies@redhat.com)
- 968012 - Replaced grinder logging config with nectar logging config
  (jason.dobies@redhat.com)

* Tue Jun 04 2013 Jeff Ortel <jortel@redhat.com> 2.2.0-0.16.alpha
- 947445 - allowing consumer ids to allow dots (skarmark@redhat.com)
- 906420 - update storing of resources used by each task in the taskqueue to
  allow dots in the repo id (skarmark@redhat.com)
- 906420 - update storing of resources used by each task in the taskqueue to
  allow dots in the repo id (skarmark@redhat.com)
- 968543 - remove conditional in pulp_version macro. (jortel@redhat.com)
- 927033 - added missing consumer group associate and unassociate webservices
  tests (skarmark@redhat.com)
- 927033 - updating consumer group associate and unassociate calls to return a
  list of all consumers similar to repo group membership instead of just those
  who fulfil the search criteria, updating unit tests and documentation
  (skarmark@redhat.com)
- 965743 - Changed help text to reflect the actual units
  (jason.dobies@redhat.com)
- 963823 - Made the feed SSL options group name a bit more accurate
  (jason.dobies@redhat.com)

* Thu May 30 2013 Jeff Ortel <jortel@redhat.com> 2.2.0-0.15.alpha
- 913670 - fix consumer group bind/unbind. (jortel@redhat.com)
- 878234 - use correct method on coordinator. (jortel@redhat.com)

* Fri May 24 2013 Jeff Ortel <jortel@redhat.com> 2.2.0-0.14.alpha
- 966202 - Change the config options to use the optional parsers.
  (jason.dobies@redhat.com)

* Thu May 23 2013 Jeff Ortel <jortel@redhat.com> 2.2.0-0.13.alpha
- Pulp rebuild

* Thu May 23 2013 Jeff Ortel <jortel@redhat.com> 2.2.0-0.12.alpha
- Pulp rebuild

* Tue May 21 2013 Jeff Ortel <jortel@redhat.com> 2.2.0-0.11.alpha
- 923796 - Changed example to not cite a specific command
  (jason.dobies@redhat.com)

* Mon May 20 2013 Jeff Ortel <jortel@redhat.com> 2.2.0-0.10.alpha
- Pulp rebuild

* Mon May 20 2013 Jeff Ortel <jortel@redhat.com> 2.2.0-0.9.alpha
- Pulp rebuild

* Fri May 17 2013 Jeff Ortel <jortel@redhat.com> 2.2.0-0.8.alpha
- Pulp rebuild

* Fri May 17 2013 Jeff Ortel <jortel@redhat.com> 2.2.0-0.7.alpha
- Pulp rebuild

* Fri May 17 2013 Jeff Ortel <jortel@redhat.com> 2.2.0-0.6.alpha
- Pulp rebuild

* Mon May 13 2013 Jeff Ortel <jortel@redhat.com> 2.2.0-0.5.alpha
- Pulp rebuild

* Mon May 13 2013 Jeff Ortel <jortel@redhat.com> 2.2.0-0.4.alpha
- Pulp rebuild

* Mon May 13 2013 Jeff Ortel <jortel@redhat.com> 2.2.0-0.3.alpha
- 952775 - Fixed broken unit filter application when sorted by association
  (jason.dobies@redhat.com)
- 913171 - using get method instead of dict lookup (skarmark@redhat.com)
- 915473 - fixing login api to return a json document with key and certificate
  (skarmark@redhat.com)
- 913171 - fixed repo details to display list of actual schedules instead of
  schedule ids and unit tests (skarmark@redhat.com)
- 957890 - removing duplicate units in case when consumer is bound to copies of
  same repo (skarmark@redhat.com)
- 957890 - fixed duplicate unit listing in the applicability report and
  performance improvement fix to avoid loading unnecessary units
  (skarmark@redhat.com)
- 954038 - updating applicability api to send unit ids instead of translated
  plugin unit objects to profilers and fixing a couple of performance issues
  (skarmark@redhat.com)
- 924778 - Added hook for a subclass to manipulate the file bundle list after
  the metadata is generated (jason.dobies@redhat.com)
- 916729 - Fixed auth failures to return JSON documents containing a
  programmatic error code and added client-side exception middleware support
  for displaying the proper user message based on the error.
  (jason.dobies@redhat.com)
- 887000 - removed dispatch lookups in sync to determine canceled state
  (jason.connor@gmail.com)
- 927244 - unit association log blacklist criteria (jason.connor@gmail.com)
- 903414 - handle malformed queued calls (jason.connor@gmail.com)
- 927216 - remove CDS section from server.conf. (jortel@redhat.com)

* Fri Apr 19 2013 Jeff Ortel <jortel@redhat.com> 2.2.0-0.2.alpha
- 953665 - added ability for copy commands to specify the fields of their units
  that should be fetched, so as to avoid loading the entirety of every unit in
  the source repository into RAM. Also added the ability to provide a custom
  "override_config" based on CLI options. (mhrivnak@redhat.com)
- 952310 - support file:// urls. (jortel@redhat.com)
- 949174 - Use a single boolean setting for whether the downloaders should
  validate SSL hosts. (rbarlow@redhat.com)

* Fri Apr 12 2013 Jeff Ortel <jortel@redhat.com> 2.2.0-0.1.alpha
- 950632 - added unit_id search index on the repo_content_units collection
  (jason.connor@gmail.com)
- 928081 - Take note of HTTP status codes when downloading files.
  (rbarlow@redhat.com)
- 947927 - This call should support both the homogeneous and heterogeneous
  cases (jason.dobies@redhat.com)
- 928509 - Platform changes to support override config in applicability
  (jason.dobies@redhat.com)
- 949186 - Removed the curl TIMEOUT setting and replaced it with a low speed
  limit. (rbarlow@redhat.com)
- 928087 - serialized call request replaced in archival with string
  representation of the call request (jason.connor@gmail.com)
- 924327 - Make sure to run the groups/categories upgrades in the aggregate
  (jason.dobies@redhat.com)
- 918160 - changed --summary flag to *only* display the  summary
  (jason.connor@gmail.com)
- 916794 - 918160 - 920792 - new generator approach to orphan management to
  keep us from stomping on memory (jason.connor@gmail.com)
- 923402 - Clarifications to the help text in logging config files
  (jason.dobies@redhat.com)
- 923402 - Reduce logging level from DEBUG to INFO (jason.dobies@redhat.com)
- 923406 - fixing typo in repo copy bindings causing recursive copy to never
  run (skarmark@redhat.com)
- 922214 - adding selinux context for all files under /srv/pulp instead of
  individual files (skarmark@redhat.com)
- 919155 - Added better test assertions (jason.dobies@redhat.com)
- 919155 - Added handling for connection refused errors
  (jason.dobies@redhat.com)
- 918782 - render warning messages as normal colored text. (jortel@redhat.com)
- 911166 - Use pulp_version macro for consistency and conditional requires on
  both version and release for pre-release packages only. (jortel@redhat.com)
- 908934 - Fix /etc/pki/pulp and /etc/pki/pulp/consumer ownership.
  (jortel@redhat.com)
- 918600 - _content_type_id wasn't being set for erratum and drpm
  (jason.dobies@redhat.com)

* Mon Mar 04 2013 Jeff Ortel <jortel@redhat.com> 2.1.0-0.19.alpha
- 855053 - repository unit counts are now tracked per-unit-type. Also wrote a
  migration that will convert previously-created repositories to have the new
  style of unit counts. (mhrivnak@redhat.com)
- 902514 - removing NameVirtualHost because we weren't using it, and adding one
  authoritative <VirtualHost *:80> block for all plugins to use, since apache
  will only let us use one. (mhrivnak@redhat.com)
- 873782 - added non-authenticate status resource at /v2/status/
  (jason.connor@gmail.com)
- 860089 - added ability to filter tasks using ?id=...&id=...
  (jason.connor@gmail.com)

* Tue Feb 26 2013 Jeff Ortel <jortel@redhat.com> 2.1.0-0.18.alpha
- Pulp rebuild

* Tue Feb 26 2013 Jeff Ortel <jortel@redhat.com> 2.1.0-0.17.alpha
- 915795 - Fix logging import statemet in pulp-manage-db. (rbarlow@redhat.com)

* Mon Feb 25 2013 Jeff Ortel <jortel@redhat.com> 2.1.0-0.16.alpha
- Pulp rebuild

* Mon Feb 25 2013 Jeff Ortel <jortel@redhat.com> 2.1.0-0.15.alpha
- 908676 - adding pulp-v1-upgrade-selinux script to enable new selinux policy
  and relabel filesystem after v1 upgrade (skarmark@redhat.com)
- 908676 - adding obsoletes back again for pulp-selinux-server since pulp v1
  has a dependency on this package (skarmark@redhat.com)

* Fri Feb 22 2013 Jeff Ortel <jortel@redhat.com> 2.1.0-0.14.alpha
- 909493 - adding a separate apache2.4 compatible pulp apache conf file for F18
  (skarmark@redhat.com)
- 909493 - adding a different httpd2.4 compatible pulp config file for f18
  build (skarmark@redhat.com)
- 908676 - make pulp-selinux conflict with pulp-selinux-server instead of
  obsoleting pulp-selinux-server (skarmark@redhat.com)

* Thu Feb 21 2013 Jeff Ortel <jortel@redhat.com> 2.1.0-0.13.alpha
- 913205 - Removed config options if they aren't relevant
  (jason.dobies@redhat.com)
- 913205 - Corrected storage of feed certificates on upgrade
  (jason.dobies@redhat.com)

* Tue Feb 19 2013 Jeff Ortel <jortel@redhat.com> 2.1.0-0.12.alpha
- Pulp rebuild

* Tue Feb 19 2013 Jeff Ortel <jortel@redhat.com> 2.1.0-0.11.alpha
- 910419 - added *args and **kwargs to OPTIONS signature to handle regular
  expressions in the url path (jason.connor@gmail.com)

* Thu Feb 14 2013 Jeff Ortel <jortel@redhat.com> 2.1.0-0.10.alpha
- Pulp rebuild

* Thu Feb 14 2013 Jeff Ortel <jortel@redhat.com> 2.1.0-0.9.alpha
- 906426 - Create the upload directory if someone deletes it
  (jason.dobies@redhat.com)

* Wed Feb 13 2013 Jeff Ortel <jortel@redhat.com> 2.1.0-0.8.alpha
- Pulp rebuild

* Wed Feb 13 2013 Jeff Ortel <jortel@redhat.com> 2.1.0-0.7.alpha
- Pulp rebuild

* Wed Feb 13 2013 Jeff Ortel <jortel@redhat.com> 2.1.0-0.6.alpha
- 910540 - fix file overlaps in platform packaging. (jortel@redhat.com)

* Tue Feb 12 2013 Jeff Ortel <jortel@redhat.com> 2.1.0-0.5.alpha
- Pulp rebuild

* Tue Feb 12 2013 Jeff Ortel <jortel@redhat.com> 2.1.0-0.4.alpha
- 908510 - Corrected imports to use compat layer (jason.dobies@redhat.com)
- 908082 - updated SSLRenegBufferSize in apache config to 1MB
  (skarmark@redhat.com)
- 903797 - Corrected docstring for import_units (jason.dobies@redhat.com)
- 905588 - Adding "puppet_module" as an example unit type. This should not
  become a list of every possible unit type, but it's not unreasonable here to
  include some mention of puppet modules. (mhrivnak@redhat.com)

* Tue Feb 05 2013 Jeff Ortel <jortel@redhat.com> 2.1.0-0.3.alpha
- Pulp rebuild

* Tue Feb 05 2013 Jeff Ortel <jortel@redhat.com> 2.1.0-0.2.alpha
- 880780 - Added config parsing exception to convey more information in the
  event the conf file isn't valid JSON (jason.dobies@redhat.com)
- 905548 - fix handler loading; imp.load_source() supports .py files only.
  (jortel@redhat.com)
- 903387 - remove /var/lib/pulp/(packages|repos) and /var/lib/pulp/published
  (jortel@redhat.com)
- 878234 - added consumer group itineraries and updated group content install
  apis to return a list of call requests, also added unit tests
  (skarmark@redhat.com)
- 888058 - Changed model for the client-side exception handler to be overridden
  and specified to the launcher, allowing an individual client (admin,
  consumer, future other) to customize error messages where relevant.
  (jason.dobies@redhat.com)

* Sat Jan 19 2013 Jeff Ortel <jortel@redhat.com> 2.1.0-0.1.alpha
- 891423 - Added conduit calls to be able to create units on copy
  (jason.dobies@redhat.com)
- 894467 - Parser methods need to return the value, not just validate it
  (jason.dobies@redhat.com)
- 889893 - added detection of still queued scheduled calls and skip re-
  enqueueing with log message (jason.connor@gmail.com)
- 883938 - Bumped required version of okaara in the spec
  (jason.dobies@redhat.com)
- 885128 - Altered two more files to use the 'db' logger. (rbarlow@redhat.com)
- 885128 - pulp.plugins.loader.api should use the "db" logger.
  (rbarlow@redhat.com)
- 891423 - Added conduit calls to be able to create units on copy
  (jason.dobies@redhat.com)
- 891760 - added importer and distributor configs to kwargs and
  kwargs_blacklist to prevent logging of sensitive data
  (jason.connor@gmail.com)
- 889320 - updating relabel script to run restorecon on /var/www/pulp_puppet
  (skarmark@redhat.com)
- 889320 - adding httpd_sys_content_rw_t context to /var/www/pulp_puppet
  (skarmark@redhat.com)
- 887959 - Removing NameVirtualHost entries from plugin httpd conf files and
  adding it only at one place in main pulp.conf (skarmark@redhat.com)
- 886547 - added check for deleted schedule in scheduled call complete callback
  (jason.connor@gmail.com)
- 882412 - Re-raising PulpException upon upload error instead of always
  replacing exceptions with PulpExecutionException, the latter of which results
  in an undesirable 500 HTTP response. (mhrivnak@redhat.com)
- 875843 - added post sync/publish callbacks to cleanup importer and
  distributor instances before calls are archived (jason.connor@gmail.com)
- 769381 - Fixed delete confirmation message to be task centric
  (jason.dobies@redhat.com)
- 856762 - removing scratchpads from repo search queries (skarmark@redhat.com)
- 886148 - used new result masking to keep full consumer package profiles from
  showing up in the task list and log file (jason.connor@gmail.com)
- 856762 - removing scratchpad from the repo list --details commmand for repo,
  importer and distributor (skarmark@redhat.com)
- 883899 - added conflict detection for call request groups in the webservices
  execution wrapper module (jason.connor@gmail.com)
- 876158 - Removed unused configuration values and cleaned up wording and
  formatting of the remaining options (jason.dobies@redhat.com)
- 882403 - Flushed out the task state to user display mapping as was always the
  intention but never actually came to fruition. (jason.dobies@redhat.com)
- 882422 - added the distributor_list keyword argument to the call requets
  kwarg_blacklist to prevent it from being logged (jason.connor@gmail.com)
- 885229 - add requires: nss-tools. (jortel@redhat.com)
- 885098 - Use a separate logging config for pulp-manage-db.
  (rbarlow@redhat.com)
- 885134 - Added check to not parse an apache error as if it has the Pulp
  structure and handling in the exception middleware for it
  (jason.dobies@redhat.com)
- 867464 - Renaming modules to units and a fixing a few minor output errors
  (skarmark@redhat.com)
- 882421 - moving unit remove command into the platform from RPM extensions so
  it can be used by other extension families (mhrivnak@redhat.com)
- 877147 - added check for path type when removing orphans
  (jason.connor@gmail.com)
- 882423 - fix upload in repo controller. (jortel@redhat.com)
- 883568 - Reworded portion about recurrences (jason.dobies@redhat.com)
- 883754 - The notes option was changed to have a parser, but some code using
  it was continuing to manually parse it again, which would tank.
  (jason.dobies@redhat.com)
- 866996 - Added ability to hide the details link on association commands when
  it isn't a search. (jason.dobies@redhat.com)
- 877797 - successful call of canceling a task now returns a call report
  through the rest api (jason.connor@gmail.com)
- 867464 - updating general module upload command output (skarmark@redhat.com)
- 882424 - only have 1 task, presumedly the "main" one, in a task group update
  the last_run field (jason.connor@gmail.com)
- 883059 - update server.conf to make server_name optional
  (skarmark@redhat.com)
- 883059 - updating default server config to lookup server hostname
  (skarmark@redhat.com)
- 862187 /var/log/pulp/db.log now includes timestamps. (rbarlow@redhat.com)
- 883025 - Display note to copy qpid certificates to each consumer.
  (jortel@redhat.com)
- 880441 - Fixed call to a method that was renamed (jason.dobies@redhat.com)
- 881120 - utilized new serialize_result call report flag to hide consumer key
  when reporting the task information (jason.connor@gmail.com)
- 882428 - utilizing new call report serialize_result flag to prevent the call
  reports from being serialized and reported over the rest api
  (jason.connor@gmail.com)
- 882401 - added skipped as a recognized state to the cli parser
  (jason.connor@gmail.com)
- 862290 - Added documentation for the new ListRepositoriesCommand methods
  (jason.dobies@redhat.com)
- 881639 - more programmatic. (jortel@redhat.com)
- 881389 - fixed rpm consumer bind to raise an error on non existing repos
  (skarmark@redhat.com)
- 827620 - updated repo, repo_group, consumer and user apis to use execute
  instead of execute_ok (skarmark@redhat.com)
- 878620 - fixed task group resource to return only tasks in the group instead
  of all tasks ever run... :P (jason.connor@gmail.com)
- 866491 - Change the source repo ID validation to be a 400, not 404
  (jason.dobies@redhat.com)
- 866491 - Check for repo existence and raise a 404 if not found instead of
  leaving the task to do it (jason.dobies@redhat.com)
- 881120 - strip the private key from returned consumer object.
  (jortel@redhat.com)
- 862290 - Added support in generic list repos command for listing other
  repositories (jason.dobies@redhat.com)
- 877914 - updating old file links from selinux installation and un-
  installation (skarmark@redhat.com)
- 873786 - updating enable.sh for correct amqp ports (skarmark@redhat.com)
- 878654 - fixed error message when revoking permission from a non-existing
  user and added unit tests (skarmark@redhat.com)
- added database collection reaper system that will wake up periodically and
  remove old documents from configured collections (jason.connor@gmail.com)
- 876662 - Added middleware exception handling for when the client cannot
  resolve the server hostname (jason.dobies@redhat.com)
- 753680 - Taking this opportunity to quiet the logs a bit too
  (jason.dobies@redhat.com)
- 753680 - Increased the logging clarity and location for initialization errors
  (jason.dobies@redhat.com)
- 871858 - Implemented sync and publish status commands
  (jason.dobies@redhat.com)
- 873421 - changed a wait-time message to be more appropriate, and added a bit
  of function parameter documentation. (mhrivnak@redhat.com)
- 877170 - Added ability to ID validator to handle multiple inputs
  (jason.dobies@redhat.com)
- 877435 - Pulled the filters/order to constants and use in search
  (jason.dobies@redhat.com)
- 875606 - Added isodate and python-setuptools deps. Rolled into a quick audit
  of all the requirements and changed quite a few. There were several missing
  and several no longer applicaple. Also removed a stray import of okaara from
  within the bindings package. (mhrivnak@redhat.com)
- 874243 - return 404 when profile does not exist. (jortel@redhat.com)
- 876662 - Added pretty error message when the incorrect server hostname is
  used (jason.dobies@redhat.com)
- 876332 - add missing tags to bind itinerary. (jortel@redhat.com)

* Thu Dec 20 2012 Jeff Ortel <jortel@redhat.com> 2.0.6-0.19.rc
- Pulp rebuild

* Wed Dec 19 2012 Jeff Ortel <jortel@redhat.com> 2.0.6-0.19.beta
- Pulp rebuild

* Tue Dec 18 2012 Jeff Ortel <jortel@redhat.com> 2.0.6-0.18.beta
- 887959 - Removing NameVirtualHost entries from plugin httpd conf files and
  adding it only at one place in main pulp.conf (skarmark@redhat.com)

* Thu Dec 13 2012 Jeff Ortel <jortel@redhat.com> 2.0.6-0.17.beta
- Pulp rebuild

* Thu Dec 13 2012 Jeff Ortel <jortel@redhat.com> 2.0.6-0.16.beta
- Pulp rebuild

* Thu Dec 13 2012 Jeff Ortel <jortel@redhat.com> 2.0.6-0.15.beta
- 886547 - added check for deleted schedule in scheduled call complete callback
  (jason.connor@gmail.com)
- 882412 - Re-raising PulpException upon upload error instead of always
  replacing exceptions with PulpExecutionException, the latter of which results
  in an undesirable 500 HTTP response. (mhrivnak@redhat.com)
- 875843 - added post sync/publish callbacks to cleanup importer and
  distributor instances before calls are archived (jason.connor@gmail.com)
- 769381 - Fixed delete confirmation message to be task centric
  (jason.dobies@redhat.com)
- 856762 - removing scratchpads from repo search queries (skarmark@redhat.com)
- 886148 - used new result masking to keep full consumer package profiles from
  showing up in the task list and log file (jason.connor@gmail.com)
- 856762 - removing scratchpad from the repo list --details commmand for repo,
  importer and distributor (skarmark@redhat.com)
- 883899 - added conflict detection for call request groups in the webservices
  execution wrapper module (jason.connor@gmail.com)
- 876158 - Removed unused configuration values and cleaned up wording and
  formatting of the remaining options (jason.dobies@redhat.com)
- 882403 - Flushed out the task state to user display mapping as was always the
  intention but never actually came to fruition. (jason.dobies@redhat.com)
- 882422 - added the distributor_list keyword argument to the call requets
  kwarg_blacklist to prevent it from being logged (jason.connor@gmail.com)

* Mon Dec 10 2012 Jeff Ortel <jortel@redhat.com> 2.0.6-0.14.beta
- 885229 - add requires: nss-tools. (jortel@redhat.com)

* Fri Dec 07 2012 Jeff Ortel <jortel@redhat.com> 2.0.6-0.13.beta
- 885098 - Use a separate logging config for pulp-manage-db.
  (rbarlow@redhat.com)
- 885134 - Added check to not parse an apache error as if it has the Pulp
  structure and handling in the exception middleware for it
  (jason.dobies@redhat.com)

* Thu Dec 06 2012 Jeff Ortel <jortel@redhat.com> 2.0.6-0.12.beta
- 867464 - Renaming modules to units and a fixing a few minor output errors
  (skarmark@redhat.com)
- 882421 - moving unit remove command into the platform from RPM extensions so
  it can be used by other extension families (mhrivnak@redhat.com)
- 877147 - added check for path type when removing orphans
  (jason.connor@gmail.com)
- 882423 - fix upload in repo controller. (jortel@redhat.com)
- 883568 - Reworded portion about recurrences (jason.dobies@redhat.com)
- 883754 - The notes option was changed to have a parser, but some code using
  it was continuing to manually parse it again, which would tank.
  (jason.dobies@redhat.com)
- 866996 - Added ability to hide the details link on association commands when
  it isn't a search. (jason.dobies@redhat.com)
- 877797 - successful call of canceling a task now returns a call report
  through the rest api (jason.connor@gmail.com)
- 867464 - updating general module upload command output (skarmark@redhat.com)
- 882424 - only have 1 task, presumedly the "main" one, in a task group update
  the last_run field (jason.connor@gmail.com)
- 883059 - update server.conf to make server_name optional
  (skarmark@redhat.com)
- 883059 - updating default server config to lookup server hostname
  (skarmark@redhat.com)
- 862187 /var/log/pulp/db.log now includes timestamps. (rbarlow@redhat.com)
- 883025 - Display note to copy qpid certificates to each consumer.
  (jortel@redhat.com)
- 880441 - Fixed call to a method that was renamed (jason.dobies@redhat.com)
- 881120 - utilized new serialize_result call report flag to hide consumer key
  when reporting the task information (jason.connor@gmail.com)
- 882428 - utilizing new call report serialize_result flag to prevent the call
  reports from being serialized and reported over the rest api
  (jason.connor@gmail.com)
- 882401 - added skipped as a recognized state to the cli parser
  (jason.connor@gmail.com)

* Thu Nov 29 2012 Jeff Ortel <jortel@redhat.com> 2.0.6-0.11.beta
- Pulp rebuild

* Thu Nov 29 2012 Jeff Ortel <jortel@redhat.com> 2.0.6-0.10.beta
- 862290 - Added documentation for the new ListRepositoriesCommand methods
  (jason.dobies@redhat.com)
- 881639 - more programmatic. (jortel@redhat.com)
- 881389 - fixed rpm consumer bind to raise an error on non existing repos
  (skarmark@redhat.com)
- 827620 - updated repo, repo_group, consumer and user apis to use execute
  instead of execute_ok (skarmark@redhat.com)
- 878620 - fixed task group resource to return only tasks in the group instead
  of all tasks ever run... :P (jason.connor@gmail.com)
- 866491 - Change the source repo ID validation to be a 400, not 404
  (jason.dobies@redhat.com)
- 866491 - Check for repo existence and raise a 404 if not found instead of
  leaving the task to do it (jason.dobies@redhat.com)
- 881120 - strip the private key from returned consumer object.
  (jortel@redhat.com)
- 862290 - Added support in generic list repos command for listing other
  repositories (jason.dobies@redhat.com)
- 877914 - updating old file links from selinux installation and un-
  installation (skarmark@redhat.com)
- 873786 - updating enable.sh for correct amqp ports (skarmark@redhat.com)
- 878654 - fixed error message when revoking permission from a non-existing
  user and added unit tests (skarmark@redhat.com)
- added database collection reaper system that will wake up periodically and
  remove old documents from configured collections (jason.connor@gmail.com)
- 876662 - Added middleware exception handling for when the client cannot
  resolve the server hostname (jason.dobies@redhat.com)

* Mon Nov 26 2012 Jay Dobies <jason.dobies@redhat.com> 2.0.6-0.9.beta
- Pulp rebuild

* Wed Nov 21 2012 Jay Dobies <jason.dobies@redhat.com> 2.0.6-0.8.beta
- Pulp rebuild

* Wed Nov 21 2012 Jay Dobies <jason.dobies@redhat.com> 2.0.6-0.7.beta
- Pulp rebuild

* Wed Nov 21 2012 Jay Dobies <jason.dobies@redhat.com> 2.0.6-0.6.beta
- Pulp rebuild

* Wed Nov 21 2012 Jeff Ortel <jortel@redhat.com> 2.0.6-0.5.beta
- 753680 - Taking this opportunity to quiet the logs a bit too
  (jason.dobies@redhat.com)
- 753680 - Increased the logging clarity and location for initialization errors
  (jason.dobies@redhat.com)

* Wed Nov 21 2012 Jeff Ortel <jortel@redhat.com> 2.0.6-0.4.beta
- Pulp rebuild

* Tue Nov 20 2012 Jeff Ortel <jortel@redhat.com> 2.0.6-0.3.beta
- 871858 - Implemented sync and publish status commands
  (jason.dobies@redhat.com)
- 873421 - changed a wait-time message to be more appropriate, and added a bit
  of function parameter documentation. (mhrivnak@redhat.com)
- 877170 - Added ability to ID validator to handle multiple inputs
  (jason.dobies@redhat.com)
- 877435 - Pulled the filters/order to constants and use in search
  (jason.dobies@redhat.com)
- 875606 - Added isodate and python-setuptools deps. Rolled into a quick audit
  of all the requirements and changed quite a few. There were several missing
  and several no longer applicaple. Also removed a stray import of okaara from
  within the bindings package. (mhrivnak@redhat.com)
- 874243 - return 404 when profile does not exist. (jortel@redhat.com)
- 876662 - Added pretty error message when the incorrect server hostname is
  used (jason.dobies@redhat.com)
- 876332 - add missing tags to bind itinerary. (jortel@redhat.com)

* Mon Nov 12 2012 Jeff Ortel <jortel@redhat.com> 2.0.6-0.2.beta
- Pulp rebuild

* Mon Nov 12 2012 Jeff Ortel <jortel@redhat.com> 2.0.6-0.1.beta
- Pulp rebuild<|MERGE_RESOLUTION|>--- conflicted
+++ resolved
@@ -28,14 +28,9 @@
 # ---- Pulp Platform -----------------------------------------------------------
 
 Name: pulp
-<<<<<<< HEAD
 Version: 2.5.0
 Release: 0.1.alpha%{?dist}
-=======
-Version: 2.4.1
-Release: 0.8.beta%{?dist}
 %define nondist_release %(echo %{release} | sed 's/%{?dist}//')
->>>>>>> 1dedaaf1
 Summary: An application for managing software content
 Group: Development/Languages
 License: GPLv2
@@ -610,6 +605,9 @@
 %endif # End selinux if block
 
 %changelog
+* Thu Sep 11 2014 Randy Barlow <rbarlow@redhat.com> 2.4.1-0.8.beta
+- 1131260 - Shell out to for certificate validation. (rbarlow@redhat.com)
+
 * Tue Sep 09 2014 Randy Barlow <rbarlow@redhat.com> 2.5.0-0.1.alpha
 - 1134972 - remove calls to mongo flush (cduryee@redhat.com)
 - 1132609 - celery result backend gets mongo username correctly
@@ -663,9 +661,6 @@
 - 1100805 - Fixing consumer group bind and unbind and moving tasks from
   tasks/consumer_group.py to consumer group cud manager (skarmark@redhat.com)
 
-* Thu Sep 11 2014 Randy Barlow <rbarlow@redhat.com> 2.4.1-0.8.beta
-- 1131260 - Shell out to for certificate validation. (rbarlow@redhat.com)
-
 * Thu Sep 04 2014 Randy Barlow <rbarlow@redhat.com> 2.4.1-0.7.beta
 - 1129719 - Raise the certificate validation depth. (rbarlow@redhat.com)
 
