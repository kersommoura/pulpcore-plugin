--- conflicted
+++ resolved
@@ -28,13 +28,8 @@
 # ---- Pulp Platform -----------------------------------------------------------
 
 Name: pulp
-<<<<<<< HEAD
 Version: 2.6.0
 Release: 0.1.alpha%{?dist}
-=======
-Version: 2.5.0
-Release: 1%{?dist}
->>>>>>> 2002b67f
 Summary: An application for managing software content
 Group: Development/Languages
 License: GPLv2
@@ -508,7 +503,6 @@
 %config(noreplace) %{_sysconfdir}/%{name}/admin/admin.conf
 %{_bindir}/%{name}-admin
 %doc README LICENSE COPYRIGHT
-%doc %{_mandir}/man1/pulp-admin.1*
 %endif # End of pulp_admin if block
 
 
@@ -645,7 +639,6 @@
 %endif # End selinux if block
 
 %changelog
-<<<<<<< HEAD
 * Fri Nov 21 2014 Chris Duryee <cduryee@redhat.com> 2.6.0-0.1.alpha
 - 1162820 - Clarify SSL configuration settings. (rbarlow@redhat.com)
 - 1116825 - Adding a non-existent user to a role now returns HTTP 400 instead
@@ -701,9 +694,7 @@
 - 1133939 - tab completion for short options (igulina@redhat.com)
 
 * Mon Nov 17 2014 asmacdo <asmacdo@gmail.com> 2.5.0-0.19.rc
-=======
 * Fri Nov 21 2014 Austin Macdonald <asmacdo@gmail.com> 2.5.0-1
->>>>>>> 2002b67f
 - 1129488 - Adjusts mongoDB auto-reconnect to never stop attempting
   (bmbouter@gmail.com)
 - 1160796 - Allow TCP connections to all hosts and ports (bmbouter@gmail.com)
