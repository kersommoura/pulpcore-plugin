import base64
import locale
import logging
import os
import urllib
try:
    import oauth2 as oauth
except ImportError:
    # python-oauth2 isn't available on RHEL 5.
    oauth = None

from types import NoneType
from M2Crypto import httpslib, m2, SSL

from pulp.bindings import exceptions
from pulp.bindings.responses import Response, Task
from pulp.common.compat import json
from pulp.common.util import ensure_utf_8, encode_unicode


DEFAULT_CA_PATH = '/etc/pki/tls/certs/'


class PulpConnection(object):
    """
    Stub for invoking methods against the Pulp server. By default, the
    constructor will assemble the necessary server component configured with
    the values provided. Instead of this behavior, the server_wrapper
    parameter can be used to pass in another mechanism to make the actual
    call to the server. The likely use of this is a duck-typed mock object
    for unit testing purposes.
    """

    def __init__(self,
                 host,
                 port=443,
                 path_prefix='/pulp/api',
                 timeout=120,
                 logger=None,
                 api_responses_logger=None,
                 username=None,
                 password=None,
                 oauth_key=None,
                 oauth_secret=None,
                 oauth_user='admin',
                 cert_filename=None,
                 server_wrapper=None,
                 verify_ssl=True,
                 ca_path=DEFAULT_CA_PATH):

        self.host = host
        self.port = port
        self.path_prefix = path_prefix
        self.timeout = timeout

        self.log = logger or logging.getLogger(__name__)
        self.api_responses_logger = api_responses_logger

        # Credentials
        self.username = username
        self.password = password
        self.cert_filename = cert_filename
        self.oauth_key = oauth_key
        self.oauth_secret = oauth_secret
        self.oauth_user = oauth_user

        # Locale
        default_locale = locale.getdefaultlocale()[0]
        if default_locale:
            default_locale = default_locale.lower().replace('_', '-')
        else:
            default_locale = 'en-us'

        # Headers
        self.headers = {'Accept': 'application/json',
                        'Accept-Language': default_locale,
                        'Content-Type': 'application/json'}

        # Server Wrapper
        if server_wrapper:
            self.server_wrapper = server_wrapper
        else:
            self.server_wrapper = HTTPSServerWrapper(self)

        # SSL validation settings
        self.verify_ssl = verify_ssl
        self.ca_path = ca_path

    def DELETE(self, path, body=None):
        return self._request('DELETE', path, body=body)

    def GET(self, path, queries=()):
        return self._request('GET', path, queries)

    def HEAD(self, path):
        return self._request('HEAD', path)

    def POST(self, path, body=None, ensure_encoding=True):
        return self._request('POST', path, body=body, ensure_encoding=ensure_encoding)

    def PUT(self, path, body, ensure_encoding=True):
        return self._request('PUT', path, body=body, ensure_encoding=ensure_encoding)

    # protected request utilities ---------------------------------------------

    def _request(self, method, path, queries=(), body=None, ensure_encoding=True):
        """
        make a HTTP request to the pulp server and return the response

        :param method:  name of an HTTP method such as GET, POST, PUT, HEAD
                        or DELETE
        :type  method:  basestring

        :param path:    URL for this request
        :type  path:    basestring

        :param queries: mapping object or a sequence of 2-element tuples,
                        in either case representing key-value pairs to be used
                        as query parameters on the URL.
        :type  queries: mapping object or sequence of 2-element tuples

        :param body:    Data structure that will be JSON serialized and send as
                        the request's body.
        :type  body:    Anything that is JSON-serializable.

        :param ensure_encoding: toggle proper string encoding for the body
        :type ensure_encoding: bool

        :return:    Response object
        :rtype:     pulp.bindings.responses.Response

        :raises:    ConnectionException or one of the RequestExceptions
                    (depending on response codes) in case of unsuccessful
                    request
        """
        url = self._build_url(path, queries)
        if ensure_encoding:
            body = self._process_body(body)
        if not isinstance(body, (NoneType, basestring)):
            body = json.dumps(body)
        self.log.debug('sending %s request to %s' % (method, url))

        response_code, response_body = self.server_wrapper.request(method, url, body)

        if self.api_responses_logger:
            self.api_responses_logger.info('%s request to %s with parameters %s' % (method, url, body))
            self.api_responses_logger.info("Response status : %s \n" % response_code)
            self.api_responses_logger.info("Response body :\n %s\n" % json.dumps(response_body, indent=2))

        if response_code >= 300:
            self._handle_exceptions(response_code, response_body)
        elif response_code == 200 or response_code == 201:
            body = response_body
        elif response_code == 202:
            if isinstance(response_body, list):
                body = [Task(t) for t in response_body]
            else:
                body = Task(response_body)

        return Response(response_code, body)

    def _process_body(self, body):
        """
        Process the request body, ensuring the proper encoding.
        @param body: request body to process
        @return: properly encoded request body
        """
        if isinstance(body, (list, set, tuple)):
            return [self._process_body(b) for b in body]
        elif isinstance(body, dict):
            return dict((self._process_body(k), self._process_body(v)) for k, v in body.items())
        return ensure_utf_8(body)

    def _handle_exceptions(self, response_code, response_body):

        code_class_mappings = {400 : exceptions.BadRequestException,
                               401 : exceptions.PermissionsException,
                               404 : exceptions.NotFoundException,
                               409 : exceptions.ConflictException}

        if response_code not in code_class_mappings:

            # Apache errors are simply strings as compared to Pulp's dicts,
            # so differentiate based on that so we don't get a parse error

            if isinstance(response_body, basestring):
                raise exceptions.ApacheServerException(response_body)
            else:
                raise exceptions.PulpServerException(response_body)

        else:
            raise code_class_mappings[response_code](response_body)

    def _build_url(self, path, queries=()):
        """
        Takes a relative path and query parameters, combines them with the
        base path, and returns the result. Handles utf-8 encoding as necessary.

        :param path:    relative path for this request, relative to
                        self.base_prefix. NOTE: if this parameter starts with a
                        leading '/', this method will strip it and treat it as
                        relative. That is not a standards-compliant way to
                        combine path segments, so be aware.
        :type  path:    basestring

        :param queries: mapping object or a sequence of 2-element tuples,
                        in either case representing key-value pairs to be used
                        as query parameters on the URL.
        :type  queries: mapping object or sequence of 2-element tuples

        :return:    path that is a composite of self.path_prefix, path, and
                    queries. May be relative or absolute depending on the nature
                    of self.path_prefix
        """
        # build the request url from the path and queries dict or tuple
        if not path.startswith(self.path_prefix):
            if path.startswith('/'):
                path = path[1:]
            path = '/'.join((self.path_prefix, path))
            # Check if path is ascii and uses appropriate characters,
            # else convert to binary or unicode as necessary.
        try:
            path = urllib.quote(str(path))
        except UnicodeEncodeError:
            path = urllib.quote(path.encode('utf-8'))
        except UnicodeDecodeError:
            path = urllib.quote(path.decode('utf-8'))
        queries = urllib.urlencode(queries)
        if queries:
            path = '?'.join((path, queries))
        return path


# -- wrapper classes ----------------------------------------------------------

class HTTPSServerWrapper(object):
    """
    Used by the PulpConnection class to make an invocation against the server.
    This abstraction is used to simplify mocking. In this implementation, the
    intricacies (read: ugliness) of invoking and getting the response from
    the HTTPConnection class are hidden in favor of a simpler API to mock.
    """

    def __init__(self, pulp_connection):
        """
        :param pulp_connection: A pulp connection object.
        :type pulp_connection: PulpConnection
        """
        self.pulp_connection = pulp_connection

    def request(self, method, url, body):
        """
        Make the request against the Pulp server, returning a tuple of (status_code, respose_body).
        This method creates a new connection each time since HTTPSConnection has problems
        reusing a connection for multiple calls (as claimed by a prior comment in this module).

        :param method: The HTTP method to be used for the request (GET, POST, etc.)
        :type  method: str
        :param url:    The Pulp URL to make the request against
        :type  url:    str
        :param body:   The body to pass with the request
        :type  body:   str
        :return:       A 2-tuple of the status_code and response_body. status_code is the HTTP
                       status code (200, 404, etc.). If the server's response is valid json,
                       it will be parsed and response_body will be a dictionary. If not, it will be
                       returned as a string.
        :rtype:        tuple
        """
        headers = dict(self.pulp_connection.headers)  # copy so we don't affect the calling method

<<<<<<< HEAD
        # Create a new connection each time since HTTPSConnection has problems
        # reusing a connection for multiple calls (lame).
        ssl_context = SSL.Context('sslv3')
        if self.pulp_connection.verify_ssl:
=======
        # Despite the confusing name, 'sslv23' configures m2crypto to use any available protocol in
        # the underlying openssl implementation.
        ssl_context = SSL.Context('sslv23')
        # This restricts the protocols we are willing to do by configuring m2 not to do SSLv2.0 or
        # SSLv3.0. EL 5 does not have support for TLS > v1.0, so we have to leave support for
        # TLSv1.0 enabled.
        ssl_context.set_options(m2.SSL_OP_NO_SSLv2 | m2.SSL_OP_NO_SSLv3)

        if self.pulp_connection.validate_ssl_ca:
>>>>>>> ed9e395b
            ssl_context.set_verify(SSL.verify_peer, depth=100)
            # We need to stat the ca_path to see if it exists (error if it doesn't), and if so
            # whether it is a file or a directory. m2crypto has different directives depending on
            # which type it is.
            if os.path.isfile(self.pulp_connection.ca_path):
                ssl_context.load_verify_locations(cafile=self.pulp_connection.ca_path)
            elif os.path.isdir(self.pulp_connection.ca_path):
                ssl_context.load_verify_locations(capath=self.pulp_connection.ca_path)
            else:
                # If it's not a file and it's not a directory, it's not a valid setting
                raise exceptions.MissingCAPathException(self.pulp_connection.ca_path)
        ssl_context.set_session_timeout(self.pulp_connection.timeout)

        if self.pulp_connection.username and self.pulp_connection.password:
            raw = ':'.join((self.pulp_connection.username, self.pulp_connection.password))
            encoded = base64.encodestring(raw)[:-1]
            headers['Authorization'] = 'Basic ' + encoded
        elif self.pulp_connection.cert_filename:
            ssl_context.load_cert(self.pulp_connection.cert_filename)

        # oauth configuration. This block is only True if oauth is not None, so it won't run on RHEL
        # 5.
        if self.pulp_connection.oauth_key and self.pulp_connection.oauth_secret and oauth:
            oauth_consumer = oauth.Consumer(
                self.pulp_connection.oauth_key,
                self.pulp_connection.oauth_secret)
            oauth_request = oauth.Request.from_consumer_and_token(
                oauth_consumer,
                http_method=method,
                http_url='https://%s:%d%s' % (self.pulp_connection.host, self.pulp_connection.port, url))
            oauth_request.sign_request(oauth.SignatureMethod_HMAC_SHA1(), oauth_consumer, None)
            oauth_header = oauth_request.to_header()
            # unicode header values causes m2crypto to do odd things.
            for k, v in oauth_header.items():
                oauth_header[k] = encode_unicode(v)
            headers.update(oauth_header)
            headers['pulp-user'] = self.pulp_connection.oauth_user

        connection = httpslib.HTTPSConnection(
            self.pulp_connection.host, self.pulp_connection.port, ssl_context=ssl_context)

        try:
            # Request against the server
            connection.request(method, url, body=body, headers=headers)
            response = connection.getresponse()
        except SSL.SSLError, err:
            # Translate stale login certificate to an auth exception
            if 'sslv3 alert certificate expired' == str(err):
                raise exceptions.ClientCertificateExpiredException(
                    self.pulp_connection.cert_filename)
            elif 'certificate verify failed' in str(err):
                raise exceptions.CertificateVerificationException()
            else:
                raise exceptions.ConnectionException(None, str(err), None)

        # Attempt to deserialize the body (should pass unless the server is busted)
        response_body = response.read()

        try:
            response_body = json.loads(response_body)
        except:
            pass
        return response.status, response_body<|MERGE_RESOLUTION|>--- conflicted
+++ resolved
@@ -268,12 +268,6 @@
         """
         headers = dict(self.pulp_connection.headers)  # copy so we don't affect the calling method
 
-<<<<<<< HEAD
-        # Create a new connection each time since HTTPSConnection has problems
-        # reusing a connection for multiple calls (lame).
-        ssl_context = SSL.Context('sslv3')
-        if self.pulp_connection.verify_ssl:
-=======
         # Despite the confusing name, 'sslv23' configures m2crypto to use any available protocol in
         # the underlying openssl implementation.
         ssl_context = SSL.Context('sslv23')
@@ -282,8 +276,7 @@
         # TLSv1.0 enabled.
         ssl_context.set_options(m2.SSL_OP_NO_SSLv2 | m2.SSL_OP_NO_SSLv3)
 
-        if self.pulp_connection.validate_ssl_ca:
->>>>>>> ed9e395b
+        if self.pulp_connection.verify_ssl:
             ssl_context.set_verify(SSL.verify_peer, depth=100)
             # We need to stat the ca_path to see if it exists (error if it doesn't), and if so
             # whether it is a file or a directory. m2crypto has different directives depending on
