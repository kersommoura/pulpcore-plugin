#!/usr/bin/python
#
# Pulp Repo management module
#
# Copyright (c) 2010 Red Hat, Inc.
#
# This software is licensed to you under the GNU General Public License,
# version 2 (GPLv2). There is NO WARRANTY for this software, express or
# implied, including the implied warranties of MERCHANTABILITY or FITNESS
# FOR A PARTICULAR PURPOSE. You should have received a copy of GPLv2
# along with this software; if not, see
# http://www.gnu.org/licenses/old-licenses/gpl-2.0.txt.
#
# Red Hat trademarks are not licensed under GPLv2. No permission is
# granted to use or replicate Red Hat trademarks that are incorporated
# in this software or its documentation.
#

import base64
import gettext
import sys
import time

import pulp.client.constants as constants
import pulp.client.utils as utils
from pulp.client.config import Config
from pulp.client.connection import RepoConnection, RestlibException
from pulp.client.core.basecore import print_header, BaseCore, systemExit
from pulp.client.logutil import getLogger

# -----------------------------------------------------------------------------

CFG = Config()
log = getLogger(__name__)

_ = gettext.gettext

# repo command errors ---------------------------------------------------------

class FileError(Exception):
    pass

class SyncError(Exception):
    pass

# core repos class ------------------------------------------------------------

class repo(BaseCore):

    _default_actions = {"create": "Create a repo",
                        "update": "Update a repo",
                        "list": "List available repos",
                        "delete": "Delete a repo",
                        'status': 'Show the status of a repo',
                        "sync": "Sync data to this repo from the feed",
                        "cancel_sync": "Cancel a running sync",
                        "upload": "Upload package(s) to this repo",
                        "schedules": "List all repo schedules", }

    def __init__(self, actions=None):
        usage = "repo [OPTIONS]"
        shortdesc = "repository specifc actions to pulp server."
        desc = ""
        self.name = "repo"
        self.actions = actions or self._default_actions
        BaseCore.__init__(self, "repo", usage, shortdesc, desc)

    def load_server(self):
        self.pconn = RepoConnection(host=CFG.server.host or "localhost",
                                    port=CFG.server.port or 443,
                                    username=self.username,
                                    password=self.password,
                                    cert_file=self.cert_filename,
                                    key_file=self.key_filename)
    def generate_options(self):
        self.action = self._get_action()

        if self.action == "create":
            usage = "repo create [OPTIONS]"
            self.setup_option_parser(usage, "", True)
            self.parser.add_option("--id", dest="id", help="Repository Id")
            self.parser.add_option("--name", dest="name",
                                   help="Common repository name")
            self.parser.add_option("--arch", dest="arch",
                                   help="Package arch the repo should support.")
            self.parser.add_option("--feed", dest="feed",
                                   help="Url feed to populate the repo")
            self.parser.add_option("--cacert", dest="cacert",
                                   help="Path location to CA Certificate.")
            self.parser.add_option("--cert", dest="cert",
                                   help="Path location to Entitlement Certificate.")
            self.parser.add_option("--key", dest="key",
                                   help="Path location to Entitlement Cert Key.")
            self.parser.add_option("--schedule", dest="schedule",
                                   help="Schedule for automatically synchronizing the repository")
            self.parser.add_option("--symlinks", action="store_true", dest="symlinks",
                                   help="Use symlinks instead of copying bits locally.\
                                   Applicable for local syncs")
            self.parser.add_option("--relativepath", dest="relativepath",
                                   help="Relative path where the repo is stored and exposed to clients.\
                                   This defaults to feed path if not specified.")
            self.parser.add_option("--groupid", dest="groupid",
                                   help="A group to which the repo belongs.This is just a string identifier.")

        if self.action == "sync":
            usage = "repo sync [OPTIONS]"
            self.setup_option_parser(usage, "", True)
            self.parser.add_option("--id", dest="id", help="Repository Id")
            self.parser.add_option("--timeout", dest="timeout", help="Sync Timeout")
            self.parser.add_option('-F', '--foreground', dest='foreground',
                                   action='store_true', default=False,
                                   help='Sync repo in the foreground')

        if self.action == 'status':
            usage = 'repo status [OPTIONS]'
            self.parser.add_option("--id", dest="id", help="Repository Id")

        if self.action == "cancel_sync":
            usage = "repo cancel_sync [OPTIONS]"
            self.setup_option_parser(usage, "", True)
            self.parser.add_option("--id", dest="id", help="Repository Id")
            self.parser.add_option("--taskid", dest="taskid", help="Task ID")

        if self.action == "delete":
            usage = "repo delete [OPTIONS]"
            self.setup_option_parser(usage, "", True)
            self.parser.add_option("--id", dest="id", help="Repository Id")

        if self.action == "list":
            usage = "repo list [OPTIONS]"
            self.setup_option_parser(usage, "", True)
            self.parser.add_option("--groupid", dest="groupid",
                                  help="Filter repos by group id")

        if self.action == "upload":
            usage = "repo upload [OPTIONS] <package>"
            self.setup_option_parser(usage, "", True)
            self.parser.add_option("--id", dest="id", help="Repository Id")
            self.parser.add_option("--dir", dest="dir",
                                  help="Process packages from this directory")

        if self.action == "schedules":
            usage = "repo schedules"
            self.setup_option_parser(usage, "", True)

    def _do_core(self):
        if self.action == "create":
            self._create()
        if self.action == "list":
            self._list()
        if self.action == 'status':
            self._status()
        if self.action == "sync":
            self._sync()
        if self.action == "cancel_sync":
            self._cancel_sync()
        if self.action == "delete":
            self._delete()
        if self.action == "upload":
            self._upload()
        if self.action == "schedules":
            self._schedules()

    def _create(self):
        if not self.options.id:
            print _("repo id required. Try --help")
            sys.exit(0)
        if not self.options.name:
            self.options.name = self.options.id
        if not self.options.arch:
            self.options.arch = "noarch"

        symlinks = self.options.symlinks or False

        relative_path = self.options.relativepath or None

        groupid = self.options.groupid or None

        cert_data = None
        if self.options.cacert and self.options.cert and self.options.key:
            cert_data = {"ca": utils.readFile(self.options.cacert),
                         "cert": utils.readFile(self.options.cert),
                         "key": utils.readFile(self.options.key)}

        try:
            repo = self.pconn.create(self.options.id, self.options.name,
                                     self.options.arch, self.options.feed,
                                     symlinks, self.options.schedule, cert_data=cert_data,
                                     relative_path=relative_path, groupid=groupid)
            print _(" Successfully created Repo [ %s ]") % repo['id']
        except RestlibException, re:
            log.error("Error: %s" % re)
            systemExit(re.code, re.msg)
        except Exception, e:
            log.error("Error: %s" % e)
            systemExit(e.code, e.msg)

    def _list(self):
        try:
            repos = self.pconn.repositories()
            if not len(repos):
                print _("No repos available to list")
                sys.exit(0)
            print_header('List of Available Repositories')
            for repo in repos:
                if self.options.groupid and \
                    self.options.groupid not in repo['groupid']:
                    continue
                print constants.AVAILABLE_REPOS_LIST % (
                    repo["id"], repo["name"], repo["source"], repo["arch"],
                    repo["sync_schedule"], repo['package_count'], repo['files_count'])
        except RestlibException, re:
            log.error("Error: %s" % re)
            systemExit(re.code, re.msg)
        except Exception, e:
            log.error("Error: %s" % e)
            raise

    def _status(self):
        if not self.options.id:
            print _("repo id required. Try --help")
            sys.exit(0)
        try:
            repo = self.pconn.repository(self.options.id)
            syncs = self.pconn.sync_list(self.options.id)
            print _('Repository: %s') % repo['id']
            print _('Number of Packages: %d') % repo['package_count']
            last_sync = 'never' if repo['last_sync'] is None else str(repo['last_sync'])
            print _('Last Sync: %s') % last_sync
            if syncs and syncs[0]['state'] in ('waiting', 'running'):
                print _('Currently Syncing:'),
                if syncs[0]['progress'] is None:
                    print _('starting')
                else:
                    pkgs_left = syncs[0]['progress']['items_left']
                    pkgs_total = syncs[0]['progress']['items_total']
                    bytes_left = float(syncs[0]['progress']['size_left'])
                    bytes_total = float(syncs[0]['progress']['size_total'])
                    percent = (bytes_total - bytes_left) / bytes_total
                    print '%d%% done (%d of %d packages downloaded)' % \
                        (int(percent), (pkgs_total - pkgs_left), pkgs_total)
        except RestlibException, re:
            log.error("Error: %s" % re)
            systemExit(re.code, re.msg)
        except Exception, e:
            log.error("Error: %s" % e)


    def _print_sync_progress(self, progress):
        # erase the previous progress
        if hasattr(self, '_previous_progress'):
            sys.stdout.write('\b' * (len(self._previous_progress)))
            sys.stdout.flush()
            delattr(self, '_previous_progress')
        # handle the initial None case
        if progress is None:
            self._previous_progress = '[' + ' ' * 53 + '] 0%'
            sys.stdout.write(self._previous_progress)
            sys.stdout.flush()
            return
        # calculate the progress
        done = float(progress['size_total']) - float(progress['size_left'])
        total = float(progress['size_total'])
        portion = done / total
        percent = str(int(100 * portion))
        pkgs_done = str(progress['items_total'] - progress['items_left'])
        pkgs_total = str(progress['items_total'])
        # create the progress bar
        bar_width = 50
        bar_ticks = '=' * int(bar_width * portion)
        bar_spaces = ' ' * (bar_width - len(bar_ticks))
        bar = '[' + bar_ticks + bar_spaces + ']'
        # set the previous progress and print
        self._previous_progress = '%s %s%% (%s of %s pkgs)' % \
            (bar, percent, pkgs_done, pkgs_total)
        sys.stdout.write(self._previous_progress)
        sys.stdout.flush()

    def _print_sync_finsih(self, state, progress):
        self._print_sync_progress(progress)
        print ''
        print _('Sync: %s') % state.title()

    def _sync_foreground(self, task):
        print _('you can safely CTRL+C this current command and it will continue')
        try:
            while task['state'] not in ('finished', 'error', 'timed out', 'canceled'):
                self._print_sync_progress(task['progress'])
                time.sleep(0.25)
                task = self.pconn.sync_status(task['status_path'])
        except KeyboardInterrupt:
            print ''
            return
        self._print_sync_finish(self, task['state'], task['progress'])
        if task['state'] == 'error':
            raise SyncError(task['traceback'][-1])

    def _sync(self):
        if not self.options.id:
            print _("repo id required. Try --help")
            sys.exit(0)
        try:
            task = self.pconn.sync(self.options.id, self.options.timeout)
            print _('Sync for repo %s started') % self.options.id
            if self.options.foreground:
                self._sync_foreground(task)
            else:
                print _('Use "repo status" to check on the progress')
        except RestlibException, re:
            log.info("REST Error.", exc_info=True)
            systemExit(re.code, re.msg)
        except SyncError, se:
            log.info("Sync Error: ", exc_info=True)
            systemExit("Error : %s" % se)
        except Exception, e:
            log.error("General Error: %s" % e)
            raise

    def _cancel_sync(self):
        if not self.options.id:
            print _("repo id required. Try --help")
            sys.exit(0)
        if not self.options.taskid:
            print _("task id required. Try --help")
            sys.exit(0)
        try:
            repos = self.pconn.cancel_sync(self.options.id, self.options.taskid)
            print _(" Sync task %s canceled") % self.options.taskid
        except RestlibException, re:
            log.error("Error: %s" % re)
            systemExit(re.code, re.msg)
        except Exception, e:
            log.error("Error: %s" % e)
            raise

    def _delete(self):
        if not self.options.id:
            print _("repo id required. Try --help")
            sys.exit(0)
        try:
            self.pconn.delete(id=self.options.id)
            print _(" Successful deleted Repo [ %s ]") % self.options.id
        except RestlibException, re:
            print _(" Deleted operation failed on Repo [ %s ]") % self.options.id
            log.error("Error: %s" % re)
            sys.exit(-1)
        except Exception, e:
            print _(" Deleted operation failed on Repo [ %s ].") % self.options.id
            log.error("Error: %s" % e)
            sys.exit(-1)

    def _upload(self):
        (self.options, files) = self.parser.parse_args()
        # ignore the command and pick the files
        files = files[2:]
        if not self.options.id:
            print _("repo id required. Try --help")
            sys.exit(0)
        if self.options.dir:
            files += utils.processDirectory(self.options.dir, "rpm")
        if not files:
            print _("Need to provide at least one file to perform upload")
            sys.exit(0)
        uploadinfo = {}
        uploadinfo['repo'] = self.options.id
        for frpm in files:
            try:
                pkginfo = utils.processRPM(frpm)
            except FileError, e:
                print _('Error: %s') % e
                continue
            if not pkginfo.has_key('nvrea'):
                print _("Package %s is Not an RPM Skipping") % frpm
                continue
            pkgstream = base64.b64encode(open(frpm).read())
            try:
                status = self.pconn.upload(self.options.id, pkginfo, pkgstream)
                if status:
                    print _(" Successful uploaded [%s] to  Repo [ %s ]") % \
                        (pkginfo['pkgname'], self.options.id)
                else:
<<<<<<< HEAD
                    print _(" Failed to Upload [%s] to Repo [ %s ] " % (pkginfo['pkgname'], self.options.id))
=======
                    print _(" Failed to Upload %s to Repo [ %s ]") % self.options.id
>>>>>>> 817dd011
            except RestlibException, re:
                log.error("Error: %s" % re)
                raise #continue
            except Exception, e:
                log.error("Error: %s" % e)
                raise #continue

    def _schedules(self):
        print_header('Available Repository Schedules')
        schedules = self.pconn.all_schedules()
        for id in schedules.keys():
            print(constants.REPO_SCHEDULES_LIST % (id, schedules[id]))<|MERGE_RESOLUTION|>--- conflicted
+++ resolved
@@ -379,11 +379,8 @@
                     print _(" Successful uploaded [%s] to  Repo [ %s ]") % \
                         (pkginfo['pkgname'], self.options.id)
                 else:
-<<<<<<< HEAD
-                    print _(" Failed to Upload [%s] to Repo [ %s ] " % (pkginfo['pkgname'], self.options.id))
-=======
-                    print _(" Failed to Upload %s to Repo [ %s ]") % self.options.id
->>>>>>> 817dd011
+                    print _(" Failed to Upload [%s] to Repo [ %s ] ") % \
+                            (pkginfo['pkgname'], self.options.id)
             except RestlibException, re:
                 log.error("Error: %s" % re)
                 raise #continue
